--- conflicted
+++ resolved
@@ -1,10 +1,6 @@
 # Speech Classification
 
-<<<<<<< HEAD
-This directory contains example scripts to train speech classification and voice activity detection models.
-=======
 This directory contains example scripts to train speech classification and voice activity detection models. There are two types of VAD models: Frame-VAD and Segment-VAD.
->>>>>>> 17447184
 
 ## Frame-VAD
 
