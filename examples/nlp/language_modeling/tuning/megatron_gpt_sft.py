# Copyright (c) 2023, NVIDIA CORPORATION.  All rights reserved.
#
# Licensed under the Apache License, Version 2.0 (the "License");
# you may not use this file except in compliance with the License.
# You may obtain a copy of the License at
#
#     http://www.apache.org/licenses/LICENSE-2.0
#
# Unless required by applicable law or agreed to in writing, software
# distributed under the License is distributed on an "AS IS" BASIS,
# WITHOUT WARRANTIES OR CONDITIONS OF ANY KIND, either express or implied.
# See the License for the specific language governing permissions and
# limitations under the License.

import os
import tempfile

import torch.multiprocessing as mp
from omegaconf.omegaconf import OmegaConf, open_dict
from pytorch_lightning import Trainer
from pytorch_lightning.plugins.environments import TorchElasticEnvironment

from nemo.collections.nlp.data.language_modeling.megatron.gpt_sft_chat_dataset import get_prompt_template_example
from nemo.collections.nlp.models.language_modeling.megatron_gpt_sft_model import MegatronGPTSFTModel
from nemo.collections.nlp.modules.common.megatron.megatron_init import fake_initialize_model_parallel
from nemo.collections.nlp.parts.nlp_overrides import (
    CustomProgressBar,
    GradScaler,
    MegatronHalfPrecisionPlugin,
    NLPDDPStrategy,
    NLPSaveRestoreConnector,
    PipelineMixedPrecisionPlugin,
)
from nemo.core.config import hydra_runner
from nemo.utils import AppState, logging
from nemo.utils.decorators import deprecated
from nemo.utils.exp_manager import exp_manager
from nemo.utils.model_utils import inject_model_parallel_rank

mp.set_start_method("spawn", force=True)


def _modify_config(gpt_cfg, cfg, add_cfg_to_tree=False):
    """
    This function modifies the original gpt pre-training config (gpt_cfg) with attributes from the finetuning config (cfg).
    The `add_cfg_to_tree` arg adds `cfg` to the top of the yaml tree which is needed for all `hparams.yaml` files when passed as an arg to `load_from_checkpoint()`.
    """
    OmegaConf.set_struct(gpt_cfg, True)
    OmegaConf.resolve(cfg)
    with open_dict(gpt_cfg):
        gpt_cfg.megatron_amp_O2 = cfg.model.get('megatron_amp_O2', False)
        gpt_cfg.micro_batch_size = cfg.model.data.train_ds.micro_batch_size
        gpt_cfg.global_batch_size = cfg.model.data.train_ds.global_batch_size
        gpt_cfg.sequence_parallel = cfg.model.get("sequence_parallel", False)
        gpt_cfg.activations_checkpoint_granularity = cfg.model.get("activations_checkpoint_granularity", None)
        gpt_cfg.activations_checkpoint_num_layers = cfg.model.get("activations_checkpoint_num_layers", None)
        gpt_cfg.activations_checkpoint_method = cfg.model.get("activations_checkpoint_method", None)
        gpt_cfg.activations_checkpoint_layers_per_pipeline = cfg.model.get(
            "activations_checkpoint_layers_per_pipeline", None
        )
        gpt_cfg.data = cfg.model.data
        gpt_cfg.optim = cfg.model.optim
        gpt_cfg.precision = cfg.trainer.precision
        gpt_cfg.answer_only_loss = cfg.model.answer_only_loss
        gpt_cfg.restore_from_path = cfg.model.restore_from_path
        gpt_cfg.resume_from_checkpoint = cfg.model.resume_from_checkpoint
        gpt_cfg.save_nemo_on_validation_end = cfg.model.save_nemo_on_validation_end
        gpt_cfg.gradient_as_bucket_view = cfg.model.gradient_as_bucket_view
        gpt_cfg.hidden_dropout = cfg.model.get('hidden_dropout', 0.0)
        gpt_cfg.attention_dropout = cfg.model.get('attention_dropout', 0.0)
        gpt_cfg.ffn_dropout = cfg.model.ffn_dropout
        gpt_cfg.use_flash_attention = cfg.model.get('use_flash_attention', False)
        gpt_cfg.tensor_model_parallel_size = cfg.model.get('tensor_model_parallel_size', 1)
        gpt_cfg.pipeline_model_parallel_size = cfg.model.get('pipeline_model_parallel_size', 1)
        gpt_cfg.pipeline_model_parallel_split_rank = cfg.model.get('pipeline_model_parallel_split_rank', 0)
<<<<<<< HEAD

        if cfg.model.data.get('chat', False):
            # chat model, overwrite the prompt template
            prompt_template = get_prompt_template_example(cfg.model.data.chat_prompt_tokens)
            gpt_cfg.data.train_ds.prompt_template = prompt_template
            gpt_cfg.data.validation_ds.prompt_template = prompt_template
            gpt_cfg.data.test_ds.prompt_template = prompt_template
=======
>>>>>>> c0022aec

        sft_cls = MegatronGPTSFTModel
        gpt_cfg.target = f"{sft_cls.__module__}.{sft_cls.__name__}"

        if cfg.model.get('use_flash_attention', None) is not None:
            gpt_cfg.use_flash_attention = cfg.model.use_flash_attention

        if cfg.model.get('seq_len_interpolation_factor', None) is not None:
            gpt_cfg.seq_len_interpolation_factor = cfg.model.seq_len_interpolation_factor

        sft_cls = MegatronGPTSFTModel
        gpt_cfg.target = f"{sft_cls.__module__}.{sft_cls.__name__}"

        # This is needed when modifying a hparam file directly to load `.ckpt` files.
        # This is not needed to modify the cfg in `.nemo` files.
        if add_cfg_to_tree:
            OmegaConf.resolve(gpt_cfg)
            gpt_cfg.cfg = gpt_cfg

    return gpt_cfg


def load_from_nemo(cls, cfg, trainer, gpt_cfg, modify_confg_fn):
    gpt_cfg = modify_confg_fn(gpt_cfg, cfg, add_cfg_to_tree=False)
    save_restore_connector = NLPSaveRestoreConnector()
    if os.path.isdir(cfg.model.restore_from_path):
        save_restore_connector.model_extracted_dir = cfg.model.restore_from_path
    model = cls.restore_from(
        restore_path=cfg.model.restore_from_path,
        trainer=trainer,
        override_config_path=gpt_cfg,
        save_restore_connector=save_restore_connector,
    )
    return model


def load_from_checkpoint_dir(cls, cfg, trainer, modify_confg_fn):
    app_state = AppState()
    if cfg.model.tensor_model_parallel_size > 1 or cfg.model.pipeline_model_parallel_size > 1:
        app_state.model_parallel_size = cfg.model.tensor_model_parallel_size * cfg.model.pipeline_model_parallel_size
        app_state.tensor_model_parallel_size = cfg.model.tensor_model_parallel_size
        app_state.pipeline_model_parallel_size = cfg.model.pipeline_model_parallel_size
        (
            app_state.tensor_model_parallel_rank,
            app_state.pipeline_model_parallel_rank,
            app_state.model_parallel_size,
            app_state.data_parallel_size,
            app_state.pipeline_model_parallel_split_rank,
            app_state.virtual_pipeline_model_parallel_rank,
        ) = fake_initialize_model_parallel(
            world_size=app_state.model_parallel_size,
            rank=trainer.global_rank,
            tensor_model_parallel_size_=cfg.model.tensor_model_parallel_size,
            pipeline_model_parallel_size_=cfg.model.pipeline_model_parallel_size,
            pipeline_model_parallel_split_rank_=cfg.model.pipeline_model_parallel_split_rank,
        )
    checkpoint_path = inject_model_parallel_rank(
        os.path.join(cfg.model.pretrained_checkpoint.checkpoint_dir, cfg.model.pretrained_checkpoint.checkpoint_name)
    )
    hparams_file = OmegaConf.load(cfg.model.pretrained_checkpoint.hparams_file)
    gpt_cfg = modify_confg_fn(hparams_file.cfg, cfg, add_cfg_to_tree=True)
    with tempfile.NamedTemporaryFile(suffix='.yaml') as f:
        OmegaConf.save(config=gpt_cfg, f=f.name)
        model = cls.load_from_checkpoint(checkpoint_path=checkpoint_path, trainer=trainer, hparams_file=f.name,)
        return model


def validate_checkpoint_loading_args(cfg):
    if cfg.checkpoint_dir is None or not os.path.isdir(cfg.checkpoint_dir):
        raise ValueError(f'Checkpoint directory {cfg.checkpoint_dir} does not exist or is not a directory.')
    if cfg.checkpoint_name is None:
        raise ValueError(f'Checkpoint name {cfg.checkpoint_name} is not valid.')
    if cfg.hparams_file is None or not os.path.isfile(cfg.hparams_file):
        raise ValueError(f'Hparams file {cfg.hparams_file} does not exist or is not a file.')


@deprecated(
    explanation=f"{__file__} is deprecated. PEFT and SFT scripts are now consolidated"
    "See updated scripts `megatron_gpt_peft_tuning.py` and `megatron_gpt_peft_eval.py` for examples."
)
@hydra_runner(config_path="conf", config_name="megatron_gpt_sft")
def main(cfg) -> None:
    logging.info("\n\n************** Experiment configuration ***********")
    logging.info(f'\n{OmegaConf.to_yaml(cfg)}')

    megatron_amp_o2 = cfg.model.get('megatron_amp_O2', False)
    with_distributed_adam = cfg.model.optim.get('name', 'fused_adam') == 'distributed_fused_adam'
    plugins = []
    strategy = NLPDDPStrategy(
        no_ddp_communication_hook=True,
        gradient_as_bucket_view=cfg.model.gradient_as_bucket_view,
        find_unused_parameters=False,
    )
    if cfg.trainer.precision in [16, '16', 'bf16', '16-mixed', 'bf16-mixed']:
        scaler = None
        if cfg.trainer.precision in [16, '16', '16-mixed']:
            scaler = GradScaler(
                init_scale=cfg.model.get('native_amp_init_scale', 2 ** 32),
                growth_interval=cfg.model.get('native_amp_growth_interval', 1000),
                hysteresis=cfg.model.get('hysteresis', 2),
            )
            # MixedPrecisionPlugin in PTL >= 2.0 requires precision to be 16-mixed or bf16-mixed
            plugin_precision = '16-mixed'
        else:
            plugin_precision = 'bf16-mixed'
        if megatron_amp_o2 and not with_distributed_adam:
            plugins.append(MegatronHalfPrecisionPlugin(precision=plugin_precision, device='cuda', scaler=scaler))
        else:
            plugins.append(PipelineMixedPrecisionPlugin(precision=plugin_precision, device='cuda', scaler=scaler))

    if cfg.get('cluster_type', None) == 'BCP':
        plugins.append(TorchElasticEnvironment())

    trainer = Trainer(plugins=plugins, strategy=strategy, **cfg.trainer, callbacks=[CustomProgressBar()])

    exp_manager(trainer, cfg.exp_manager)

    # update resume from checkpoint found by exp_manager
    if cfg.model.resume_from_checkpoint is not None:
        trainer.ckpt_path = cfg.model.resume_from_checkpoint
    logging.info(f'Resuming training from checkpoint: {trainer.ckpt_path}')

    if cfg.model.restore_from_path:
        save_restore_connector = NLPSaveRestoreConnector()
        if os.path.isdir(cfg.model.restore_from_path):
            save_restore_connector.model_extracted_dir = cfg.model.restore_from_path
        gpt_cfg = MegatronGPTSFTModel.restore_from(
            restore_path=cfg.model.restore_from_path,
            trainer=trainer,
            return_config=True,
            save_restore_connector=save_restore_connector,
        )
        model = load_from_nemo(MegatronGPTSFTModel, cfg, trainer, gpt_cfg, modify_confg_fn=_modify_config)
    else:
        validate_checkpoint_loading_args(cfg.model.pretrained_checkpoint)
        model = load_from_checkpoint_dir(MegatronGPTSFTModel, cfg, trainer, modify_confg_fn=_modify_config)

    if 'inference' in cfg:
        if not cfg.model.use_flash_attention:
            cfg.inference.compute_attention_mask = True
        config = OmegaConf.to_container(cfg.inference, resolve=True)
        model.set_inference_config(config)

    trainer.fit(model)


if __name__ == '__main__':
    main()<|MERGE_RESOLUTION|>--- conflicted
+++ resolved
@@ -73,16 +73,6 @@
         gpt_cfg.tensor_model_parallel_size = cfg.model.get('tensor_model_parallel_size', 1)
         gpt_cfg.pipeline_model_parallel_size = cfg.model.get('pipeline_model_parallel_size', 1)
         gpt_cfg.pipeline_model_parallel_split_rank = cfg.model.get('pipeline_model_parallel_split_rank', 0)
-<<<<<<< HEAD
-
-        if cfg.model.data.get('chat', False):
-            # chat model, overwrite the prompt template
-            prompt_template = get_prompt_template_example(cfg.model.data.chat_prompt_tokens)
-            gpt_cfg.data.train_ds.prompt_template = prompt_template
-            gpt_cfg.data.validation_ds.prompt_template = prompt_template
-            gpt_cfg.data.test_ds.prompt_template = prompt_template
-=======
->>>>>>> c0022aec
 
         sft_cls = MegatronGPTSFTModel
         gpt_cfg.target = f"{sft_cls.__module__}.{sft_cls.__name__}"
