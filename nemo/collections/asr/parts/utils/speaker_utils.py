--- conflicted
+++ resolved
@@ -399,9 +399,6 @@
             f.write(clus_label_line)
 
 
-<<<<<<< HEAD
-def perform_clustering(embs_and_timestamps, AUDIO_RTTM_MAP, out_rttm_dir, clustering_params, device):
-=======
 def generate_cluster_labels(segment_ranges: List[str], cluster_labels: List[int]):
     """
     Generate cluster (speaker labels) from the segment_range list and cluster label list.
@@ -432,8 +429,7 @@
     return diar_hyp, lines
 
 
-def perform_clustering(embs_and_timestamps, AUDIO_RTTM_MAP, out_rttm_dir, clustering_params):
->>>>>>> 4804f314
+def perform_clustering(embs_and_timestamps, AUDIO_RTTM_MAP, out_rttm_dir, clustering_params, device):
     """
     Performs spectral clustering on embeddings with time stamps generated from VAD output
 
