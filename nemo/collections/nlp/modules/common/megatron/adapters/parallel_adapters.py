# coding=utf-8
# Copyright (c) 2020, NVIDIA CORPORATION.  All rights reserved.
#
# Licensed under the Apache License, Version 2.0 (the "License");
# you may not use this file except in compliance with the License.
# You may obtain a copy of the License at
#
#     http://www.apache.org/licenses/LICENSE-2.0
#
# Unless required by applicable law or agreed to in writing, software
# distributed under the License is distributed on an "AS IS" BASIS,
# WITHOUT WARRANTIES OR CONDITIONS OF ANY KIND, either express or implied.
# See the License for the specific language governing permissions and
# limitations under the License.

import enum
import logging
import math
import re
from dataclasses import dataclass
from typing import Optional

import torch
import torch.nn as nn
import torch.nn.init as init

from nemo.collections.common.parts.adapter_modules import AdapterModuleUtil
from nemo.collections.common.parts.utils import activation_registry
from nemo.collections.nlp.modules.common.megatron.fused_bias_gelu import fused_bias_gelu
from nemo.collections.nlp.modules.common.megatron.utils import (
    ApexGuardDefaults,
    init_method_const,
    init_method_kaiming_uniform,
    init_method_normal,
)
from nemo.core.classes.mixins import adapter_mixin_strategies
from nemo.core.classes.mixins.adapter_mixins import AdapterConfig

try:
    from apex.normalization.fused_layer_norm import MixedFusedLayerNorm

    HAVE_APEX = True

except (ImportError, ModuleNotFoundError):

    HAVE_APEX = False

try:
    from megatron.core import ModelParallelConfig
    from megatron.core.parallel_state import get_tensor_model_parallel_group, get_tensor_model_parallel_world_size
    from megatron.core.tensor_parallel import ColumnParallelLinear, RowParallelLinear
    from megatron.core.tensor_parallel.mappings import (
        gather_from_sequence_parallel_region,
        scatter_to_sequence_parallel_region,
    )

    HAVE_MEGATRON_CORE = True

except (ImportError, ModuleNotFoundError):

    ModelParallelConfig = ApexGuardDefaults

    HAVE_MEGATRON_CORE = False


class AdapterName(str, enum.Enum):
    """
    Names for adapters used in NLP Adapters and IA3. Note: changing this will break backward compatibility.
    """

    MLP_INFUSED = "mlp_infused_adapter"
    KEY_INFUSED = "key_infused_adapter"
    VALUE_INFUSED = "value_infused_adapter"
    PRE_ATTN_ADAPTER = 'adapter_1'
    POST_ATTN_ADAPTER = 'adapter_2'
    PTUNING_ADAPTER = "ptuning_adapter"
    LORA_KQV_ADAPTER = "lora_kqv_adapter"
    LORA_UNFUSED_KQV_ADAPTER = "lora_unfused_kqv_adapter"
    LORA_KV_ADAPTER = "lora_kv_adapter"
    LORA_Q_ADAPTER = "lora_q_adapter"
    MM_LINEAR_ADAPTER = "mm_linear_adapter"
    LORA_DENSE_ATTENTION_ADAPTER = "lora_dense_attention_adapter"
    LORA_Hto4H_ADAPTER = "lora_hto4h_adapter"
    LORA_UNFUSED_Hto4H_ADAPTER = "lora_unfused_hto4h_adapter"
    LORA_4HtoH_ADAPTER = "lora_4htoh_adapter"
    MULTIMODAL_PROJECTOR_ADAPTER = "mm_projector_adapter"
    PARALLEL_LINEAR_ADAPTER = "parallel_linear_adapter"


class InfusedAdapter(nn.Module, AdapterModuleUtil):
    def __init__(
        self, in_features: int, model_parallel_config: Optional[ModelParallelConfig] = None, **kwargs
    ) -> None:
        super().__init__()

        if model_parallel_config is None:
            model_parallel_config = ModelParallelConfig()

        self.scalers = nn.Parameter(torch.ones(in_features))

        # cast all parameters when using amp O2 training
        if model_parallel_config.bf16:
            self.bfloat16()
        elif model_parallel_config.fp16:
            self.half()

        # Setup adapter strategy
        self.setup_adapter_strategy(adapter_mixin_strategies.ReturnResultAdapterStrategy())

    def forward(self, x):
        x = x * self.scalers[None, None, :]
        return x


class MLPInfusedAdapter(InfusedAdapter):
    """
    MLPInfusedAdapter is basically a clone of InfusedAdapter. We do this to make the adapter_mixin agnostic to adapter names
    and only check adapter class types.
    """

    pass


@dataclass
class InfusedAdapterConfig(AdapterConfig):
    in_features: int
    _target_: str = "{0}.{1}".format(InfusedAdapter.__module__, InfusedAdapter.__name__)


@dataclass
class MLPInfusedAdapterConfig(InfusedAdapterConfig):
    _target_: str = "{0}.{1}".format(MLPInfusedAdapter.__module__, MLPInfusedAdapter.__name__)


class ParallelLinearAdapter(nn.Module, AdapterModuleUtil):
    def __init__(
        self,
        in_features: int,
        out_features: int,
        dim: int,
        activation: str = 'swish',
        norm_position: Optional[str] = 'post',
        norm_type: Optional[str] = 'mixedfusedlayernorm',
        column_init_method: str = 'xavier',  # TODO: (@adithyare) should rename this to input_init_method to be more precise.
        row_init_method: str = 'zero',  # TODO: (@adithyare) should rename this to output_init_method to be more precise.
        gather_output: bool = True,
        input_is_parallel: bool = False,  # NOTE: (@ertkonuk) we need this for LoRA adapters that are applied to RowParallelLinear layers
        dropout: float = 0.0,
        model_parallel_config: Optional[ModelParallelConfig] = None,
        alpha: float | None = None,
        dropout_position: str = 'post',
        a2a_experimental: bool = False,  # TODO: should rename this or make it a default feature
        **kwargs,
    ):
        super().__init__()
        if not HAVE_APEX:
            logging.info("Apex is required to use ParallelLinearAdapters.")
            raise RuntimeError("ParallelLinearAdapter can not run without Apex.")
        if not HAVE_MEGATRON_CORE:
            logging.info("Megatron-core is required to use ParallelLinearAdapters.")
            raise RuntimeError("ParallelLinearAdapter can not run without Megatron-core.")
        self.activation = activation_registry[activation]()
        self.norm_position = norm_position
        self.dim = dim
        self.alpha = alpha if alpha is not None else self.dim
        self.input_is_parallel = input_is_parallel
        self.dropout_position = dropout_position
        self.use_a2a = a2a_experimental

        # megatron_gpt_peft_models will provide this arg, but deprecated ones do not.
        # in case this arg is not provided, use the dummy default config.
        if model_parallel_config is None:
            model_parallel_config = ModelParallelConfig()
        self._sequence_parallel = model_parallel_config.sequence_parallel
        model_parallel_config.sequence_parallel = False  # SP is irrelevant for the lora linear layer

        if input_is_parallel:
            self.linear_in = RowParallelLinear(
                in_features,
                dim,
                config=model_parallel_config,
                input_is_parallel=True,
                skip_bias_add=True,
                bias=False,
                init_method=self._get_init_fn(column_init_method),
            )
        else:
            self.linear_in = ColumnParallelLinear(
                in_features,
                dim,
                config=model_parallel_config,
                bias=False,
                gather_output=True,
                init_method=self._get_init_fn(column_init_method),
                disable_grad_reduce=self._sequence_parallel,
            )
        if gather_output:
            self.linear_out = RowParallelLinear(
                dim,
                out_features,
                config=model_parallel_config,
                bias=False,
                init_method=self._get_init_fn(row_init_method),
                input_is_parallel=False,
                skip_bias_add=True,
            )
        else:
            # (@adithyare) we use this option to mirror the behavior a column parallel layer with two low-rank column parallel layers
            # if the original column parallel layer uses gather_output=False, then we will use the self.liner_out layer defined below.
            lin_out_gather_output = True if input_is_parallel else False
            if self.use_a2a and input_is_parallel and self._sequence_parallel:
                lin_out_gather_output = False
            self.linear_out = ColumnParallelLinear(
                dim,
                out_features,
                config=model_parallel_config,
                bias=False,
                gather_output=lin_out_gather_output,
                init_method=self._get_init_fn(row_init_method),
            )

        if self.norm_position in ["pre", "post"]:
            ln_features = in_features if self.norm_position == "pre" else out_features
            if norm_type == 'mixedfusedlayernorm':
                self.layer_norm = MixedFusedLayerNorm(ln_features, 1e-5, sequence_parallel_enbaled=False)
            elif norm_type == 'layernorm':
                self.layer_norm = nn.LayerNorm(ln_features)
            else:
                raise NotImplementedError("norm_type should be either mixedfusedlayernorm or layernorm")
        else:
            self.layer_norm = None

        if dropout > 0.0:
            self.dropout = nn.Dropout(dropout)
        else:
            self.dropout = None

        # cast all parameters when using amp O2 training
        if model_parallel_config.bf16:
            self.bfloat16()
        elif model_parallel_config.fp16:
            self.half()

        # Setup adapter strategy
        self.setup_adapter_strategy(adapter_mixin_strategies.ReturnResultAdapterStrategy())

        # revert config change in case it is read elsewhere
        model_parallel_config.sequence_parallel = self._sequence_parallel
        if self._sequence_parallel and not input_is_parallel:
            from importlib.metadata import version

            from pkg_resources import packaging

            te_version = packaging.version.Version(version("transformer-engine"))
            if te_version >= packaging.version.Version("1.5.0dev") and (
<<<<<<< HEAD
                not self.input_is_parallel and not model_parallel_config.tp_comm_atomic_ag
=======
                not self.input_is_parallel and model_parallel_config.tp_comm_disable_qkv
>>>>>>> 95ca2f45
            ):
                # TE 1.5 introduces the option `return_layernorm_output_gathered`, so the all gather
                # in the forward method is not needed, so set self._sequence_parallel to False
                # unless TP communication overlap is used
                self._sequence_parallel = False

    def _get_init_fn(self, init_method: str):
        if init_method == 'xavier':
            init_fn = init.xavier_normal_
        elif init_method == 'normal':
            init_fn = init_method_normal(0.2)
        elif init_method == 'kaiming':
            init_fn = init_method_kaiming_uniform(math.sqrt(5))
        elif init_method == "zero":
            init_fn = init_method_const(0.0)
        else:
            raise NotImplementedError("out_init_method should be zero, normal, kaiming or xavier")
        return init_fn

    def adapter_unfreeze(
        self,
    ):
        """
        Can be customized to allow for selective training of only some params in the PEFT.
        """
        super().adapter_unfreeze()

    def forward(self, x):
        if self.dropout is not None and self.dropout_position == 'pre':
            x = self.dropout(x)

        if self.norm_position == 'pre':
            x = self.layer_norm(x)
        if self._sequence_parallel and not self.input_is_parallel:
            # for attention_qkv and linear_fc1
            # layernorm before lora is impacted by sequence parallel,
            # hence seq dim need to be gathered right before lora linear layers
            # this function also handles the backward pass correctly
            x = gather_from_sequence_parallel_region(x)

        x, _ = self.linear_in(x)  # (@adithyare) ColumnLinear returns output and bias, we are ignoring the bias term.
        x = self.activation(x)
        x, _ = self.linear_out(x)

        if self._sequence_parallel and self.input_is_parallel:
            # for attention_dense and linear_fc2
            # layernorm after lora is impacted by sequence parallel,
            # hence seq dim need to be scattered right after lora linear layers
            # this function also handles the backward pass correctly
            if self.use_a2a:
                # all2all hidden_size / TP to seq_len / TP
                x = all2all_hp2sp(x)
            else:
                x = scatter_to_sequence_parallel_region(x)

        if self.norm_position == 'post':
            x = self.layer_norm(x)

        # Add dropout if available
        if self.dropout is not None and self.dropout_position == 'post':
            x = self.dropout(x)

        x = x * (self.alpha / self.dim)

        return x


class _All2AllHp2Sp(torch.autograd.Function):
    """
    All-2-All from Hidden Parallel to Sequence Parallel
    This is a temporary workaround and can be updated in the future
    TODO: Move the functionality to MCore
    """

    @staticmethod
    def forward(ctx, input_):
        world_size = get_tensor_model_parallel_world_size()
        group = get_tensor_model_parallel_group()
        send_list = list(input_.chunk(world_size, dim=0))
        send_list = [tensor.contiguous() for tensor in send_list]
        receive_list = [torch.empty_like(send_list[0]) for _ in range(world_size)]
        torch.distributed.all_to_all(receive_list, send_list, group=group)
        x = torch.cat(receive_list, dim=-1)
        return x

    @staticmethod
    def backward(ctx, grad_output):
        world_size = get_tensor_model_parallel_world_size()
        group = get_tensor_model_parallel_group()
        send_list = list(grad_output.chunk(world_size, dim=-1))
        send_list = [tensor.contiguous() for tensor in send_list]
        receive_list = [torch.empty_like(send_list[0]) for _ in range(world_size)]
        torch.distributed.all_to_all(receive_list, send_list, group=group)
        x = torch.cat(receive_list, dim=0)
        return x


def all2all_hp2sp(input_):
    return _All2AllHp2Sp.apply(input_)


@dataclass
class ParallelLinearAdapterConfig(AdapterConfig):
    in_features: int
    out_features: int
    dim: int
    activation: str = 'swish'
    norm_position: Optional[str] = 'post'
    norm_type: Optional[str] = 'mixedfusedlayernorm'
    column_init_method: str = 'xavier'
    row_init_method: str = 'zero'
    gather_output: bool = True
    input_is_parallel: bool = False
    dropout: float = 0.0
    dropout_position: str = 'post'
    alpha: float | None = None
    network_alpha: int | None = None
    a2a_experimental: bool = False
    _target_: str = "{0}.{1}".format(ParallelLinearAdapter.__module__, ParallelLinearAdapter.__name__)


class LoraKQVAdapter(ParallelLinearAdapter):
    """
    Lora Adapters are the same arch as regular adapters but with potentially different input and output feature sizes
    and they do not use an bottleneck activation function
    """

    pass


class LoraKVAdapter(ParallelLinearAdapter):
    """
    Lora Adapters are the same arch as regular adapters but with potentially different input and output feature sizes
    and they do not use an bottleneck activation function
    """

    pass


class LoraQAdapter(ParallelLinearAdapter):
    """
    Lora Adapters are the same arch as regular adapters but with potentially different input and output feature sizes
    and they do not use an bottleneck activation function
    """

    pass


class LoraDenseAttentionAdapter(ParallelLinearAdapter):
    """
    Lora Adapters are the same arch as regular adapters but with potentially different input and output feature sizes
    and they do not use an bottleneck activation function
    """

    pass


class LoraHto4HAdapter(ParallelLinearAdapter):
    """
    Lora Adapters are the same arch as regular adapters but with potentially different input and output feature sizes
    and they do not use an bottleneck activation function
    """

    pass


class Lora4HtoHAdapter(ParallelLinearAdapter):
    """
    Lora Adapters are the same arch as regular adapters but with potentially different input and output feature sizes
    and they do not use an bottleneck activation function
    """

    pass


@dataclass
class LoraKQVAdapterConfig(ParallelLinearAdapterConfig):
    _target_: str = "{0}.{1}".format(LoraKQVAdapter.__module__, LoraKQVAdapter.__name__)


@dataclass
class LoraQAdapterConfig(ParallelLinearAdapterConfig):
    _target_: str = "{0}.{1}".format(LoraQAdapter.__module__, LoraQAdapter.__name__)


@dataclass
class LoraKVAdapterConfig(ParallelLinearAdapterConfig):
    _target_: str = "{0}.{1}".format(LoraKVAdapter.__module__, LoraKVAdapter.__name__)


@dataclass
class LoraDenseAttentionAdapterConfig(ParallelLinearAdapterConfig):
    _target_: str = "{0}.{1}".format(LoraDenseAttentionAdapter.__module__, LoraDenseAttentionAdapter.__name__)
    input_is_parallel: bool = True


@dataclass
class LoraHto4HAdapterConfig(ParallelLinearAdapterConfig):
    _target_: str = "{0}.{1}".format(LoraHto4HAdapter.__module__, LoraHto4HAdapter.__name__)


@dataclass
class Lora4HtoHAdapterConfig(ParallelLinearAdapterConfig):
    _target_: str = "{0}.{1}".format(Lora4HtoHAdapter.__module__, Lora4HtoHAdapter.__name__)
    input_is_parallel: bool = True


class LoraUnfusedHto4HAdapter(nn.Module, AdapterModuleUtil):
    def __init__(
        self,
        in_features: int,
        out_features: int,
        dim: int,
        activation: str = 'swish',
        norm_position: Optional[str] = 'post',
        norm_type: Optional[str] = 'mixedfusedlayernorm',
        column_init_method: str = 'xavier',  # TODO: (@adithyare) should rename this to input_init_method to be more precise.
        row_init_method: str = 'zero',  # TODO: (@adithyare) should rename this to output_init_method to be more precise.
        gather_output: bool = True,
        input_is_parallel: bool = False,  # NOTE: (@ertkonuk) we need this for LoRA adapters that are applied to RowParallelLinear layers
        dropout: float = 0.0,
        model_parallel_config: Optional[ModelParallelConfig] = None,
        alpha: float | None = None,
        dropout_position: str = 'post',
        a2a_experimental: bool = False,  # TODO: should rename this or make it a default feature
        **kwargs,
    ):
        super().__init__()
        self.gate_adapter = ParallelLinearAdapter(
            in_features,
            out_features // 2,
            dim,
            activation,
            norm_position,
            norm_type,
            column_init_method,
            row_init_method,
            gather_output,
            input_is_parallel,
            dropout,
            model_parallel_config,
            alpha,
            dropout_position,
            a2a_experimental,
        )
        self.up_adapter = ParallelLinearAdapter(
            in_features,
            out_features // 2,
            dim,
            activation,
            norm_position,
            norm_type,
            column_init_method,
            row_init_method,
            gather_output,
            input_is_parallel,
            dropout,
            model_parallel_config,
            alpha,
            dropout_position,
            a2a_experimental,
        )

    def forward(self, x):
        gate_x = self.gate_adapter(x)
        up_x = self.up_adapter(x)
        x = torch.concat([gate_x, up_x], dim=2)
        return x


@dataclass
class LoraUnfusedHto4HAdapterConfig(ParallelLinearAdapterConfig):
    _target_: str = "{0}.{1}".format(LoraUnfusedHto4HAdapter.__module__, LoraUnfusedHto4HAdapter.__name__)


class LoraUnfusedKQVAdapter(nn.Module, AdapterModuleUtil):
    def __init__(
        self,
        in_features: int,
        dim: int,
        num_query_groups: int,
        kv_channels: int,
        activation: str = 'swish',
        norm_position: Optional[str] = 'post',
        norm_type: Optional[str] = 'mixedfusedlayernorm',
        column_init_method: str = 'xavier',  # TODO: (@adithyare) should rename this to input_init_method to be more precise.
        row_init_method: str = 'zero',  # TODO: (@adithyare) should rename this to output_init_method to be more precise.
        gather_output: bool = True,
        input_is_parallel: bool = False,  # NOTE: (@ertkonuk) we need this for LoRA adapters that are applied to RowParallelLinear layers
        dropout: float = 0.0,
        model_parallel_config: Optional[ModelParallelConfig] = None,
        alpha: float | None = None,
        dropout_position: str = 'post',
        a2a_experimental: bool = False,  # TODO: should rename this or make it a default feature
        **kwargs,
    ):
        super().__init__()
        if num_query_groups is not None and kv_channels is not None:
            out_features = kv_channels * num_query_groups
        else:
            out_features = in_features

        self.kv_channels = kv_channels
        adapter_args = {
            "in_features": in_features,
            "out_features": in_features,
            "dim": dim,
            "activation": activation,
            "norm_position": norm_position,
            "norm_type": norm_type,
            "column_init_method": column_init_method,
            "row_init_method": row_init_method,
            "gather_output": gather_output,
            "input_is_parallel": input_is_parallel,
            "dropout": dropout,
            "model_parallel_config": model_parallel_config,
            "alpha": alpha,
            "dropout_position": dropout_position,
            "a2a_experimental": a2a_experimental,
        }

        self.q_adapter = ParallelLinearAdapter(**adapter_args)
        adapter_args["out_features"] = out_features
        self.k_adapter = ParallelLinearAdapter(**adapter_args)
        self.v_adapter = ParallelLinearAdapter(**adapter_args)

    def forward(self, x):
        qx = self.q_adapter(x)
        kx = self.k_adapter(x)
        vx = self.v_adapter(x)
        qx = qx.reshape(qx.shape[0], qx.shape[1], -1, self.kv_channels)
        kx = kx.reshape(kx.shape[0], kx.shape[1], -1, self.kv_channels)
        vx = vx.reshape(vx.shape[0], vx.shape[1], -1, self.kv_channels)
        return qx, kx, vx


@dataclass
class LoraUnfusedKQVAdapterConfig(AdapterConfig):
    in_features: int
    dim: int
    num_query_groups: int
    kv_channels: int
    activation: str = 'swish'
    norm_position: Optional[str] = 'post'
    norm_type: Optional[str] = 'mixedfusedlayernorm'
    column_init_method: str = 'xavier'
    row_init_method: str = 'zero'
    gather_output: bool = True
    input_is_parallel: bool = False
    dropout: float = 0.0
    dropout_position: str = 'post'
    alpha: float | None = None
    network_alpha: int | None = None
    a2a_experimental: bool = False
    _target_: str = "{0}.{1}".format(LoraUnfusedKQVAdapter.__module__, LoraUnfusedKQVAdapter.__name__)


class PromptEncoderAdapter(nn.Module, AdapterModuleUtil):
    """
    The Tensor Parallel MLP prompt encoder network that is used to generate the virtual
    token embeddings for p-tuning. It only have two layers.
    TODO: (@adithyare) Need to add all the functionality from the PromptEncoder class
    """

    def __init__(
        self,
        virtual_tokens: int,
        bottleneck_dim: int,
        embedding_dim: int,
        init_std: float,
        output_dim: int,
        model_parallel_config: Optional[ModelParallelConfig] = None,
        **kwargs,
    ):
        """
        Initializes the Tensor Model parallel MLP PromptEncoderMLP module.
        Args:
            virtual_tokens: the  number of vitural tokens
            hidden_size: hidden dimension
            output_size:  the output dimension
            init_std: the MLP init std value
        """
        super().__init__()
        self.bottleneck_dim = bottleneck_dim
        self.embedding_dim = embedding_dim
        self.output_dim = output_dim
        self.virtual_tokens = virtual_tokens
        self.activation = "gelu"

        if model_parallel_config is None:
            model_parallel_config = ModelParallelConfig()

        sequence_parallel = False
        gradient_accumulation_fusion = False
        # (@adithyare) the persistent=False will not pollute the indices into the state_dict of this module.
        self.register_buffer("indices", torch.LongTensor(list(range(self.virtual_tokens))), persistent=False)
        self.embedding = torch.nn.Embedding(self.virtual_tokens, self.embedding_dim)
        self.register_buffer("inference_table", torch.Tensor(self.virtual_tokens, self.output_dim), persistent=True)
        self.is_inference_ready = False
        self.first = ColumnParallelLinear(
            self.embedding_dim,
            self.bottleneck_dim,
            config=model_parallel_config,
            gather_output=False,
            init_method=init_method_normal(init_std),
            skip_bias_add=True,
            bias=True,
        )
        self.second = RowParallelLinear(
            self.bottleneck_dim,
            self.output_dim,
            config=model_parallel_config,
            input_is_parallel=True,
            init_method=init_method_normal(init_std),
            skip_bias_add=True,
            bias=True,
        )

        # cast all parameters when using amp O2 training
        if model_parallel_config.bf16:
            self.bfloat16()
        elif model_parallel_config.fp16:
            self.half()

        # Setup adapter strategy
        self.setup_adapter_strategy(adapter_mixin_strategies.ReturnResultAdapterStrategy())

    def set_inference_table(self, prompt_representation: torch.Tensor):
        """
        This method caches the output representation from the Encoder and saves it inside `self.inference_table`.
        """
        prompt_representation = prompt_representation.detach().clone()
        self.inference_table.data = prompt_representation
        self.is_inference_ready = True
        return True

    def clear_inference_table(
        self,
    ):
        self.inference_table.fill_(0.0)
        self.is_inference_ready = False

    def get_inference_table(
        self,
    ):
        return self.inference_table.data

    def inner_forward(
        self,
    ):
        input_embeds = self.embedding(self.indices).unsqueeze(0)
        intermediate_parallel, bias_parallel = self.first(input_embeds)
        intermediate_parallel = fused_bias_gelu(intermediate_parallel, bias_parallel)
        output_embeds, bias_parallel = self.second(intermediate_parallel)
        output_embeds = output_embeds + bias_parallel
        output_embeds = output_embeds.transpose(0, 1)
        return output_embeds

    def forward(self, batch_size: int, use_cached_reps: bool = False) -> torch.Tensor:
        """
        Forward pass through the encoder with caching of prompt representations
        """
        if use_cached_reps:
            output_embeds = self.get_inference_table().unsqueeze(1)
        else:
            if self.training:
                if self.is_inference_ready:
                    self.clear_inference_table()
                output_embeds = self.inner_forward()
            else:
                output_embeds = self.inner_forward()
                if not self.is_inference_ready:
                    output_embeds = self.inner_forward()
                    self.set_inference_table(output_embeds.squeeze(1))
                output_embeds = self.get_inference_table().unsqueeze(1)

        output_embeds = output_embeds.expand(self.virtual_tokens, batch_size, self.output_dim)
        return output_embeds


@dataclass
class PromptEncoderAdapterConfig(AdapterConfig):
    virtual_tokens: int
    bottleneck_dim: int
    embedding_dim: int
    init_std: float
    output_dim: int
    _target_: str = "{0}.{1}".format(PromptEncoderAdapter.__module__, PromptEncoderAdapter.__name__)


class ParallelLinearAdapterWeightTying(ParallelLinearAdapter):
    """
    Extends parallel linear adapter for weight tying by providing a position embedding and convenience methods for tying weights
    """

    def __init__(
        self,
        in_features: int,
        out_features: int,
        dim: int,
        activation: str = 'swish',
        norm_position: Optional[str] = 'post',
        norm_type: Optional[str] = 'mixedfusedlayernorm',
        column_init_method: str = 'xavier',  # TODO: (@adithyare) should rename this to input_init_method to be more precise.
        row_init_method: str = 'zero',  # TODO: (@adithyare) should rename this to output_init_method to be more precise.
        gather_output: bool = True,
        dropout: float = 0.0,
        num_position_embeddings: int = 1,
        dim_position_embeddings: int = 1024,
        position_embedding_strategy: Optional[str] = "add",
        model_parallel_config: Optional[ModelParallelConfig] = None,
        **kwargs,
    ):
        self.position_embeddings = None
        self.mlp = None
        self.position_embedding_strategy = position_embedding_strategy
        assert self.position_embedding_strategy in ["add", "concat", "mlpconcat", "biasadd", None]
        if self.position_embedding_strategy == "concat":
            in_features += dim_position_embeddings
        elif self.position_embedding_strategy == "mlpconcat":
            in_features += dim_position_embeddings
        elif self.position_embedding_strategy == "biasadd":
            assert (
                out_features == dim_position_embeddings
            ), "adapter output feature size should match position emb size to bias add"
        elif self.position_embedding_strategy == "add":
            assert (
                in_features == dim_position_embeddings
            ), "adapter input feature size should match position emb size to add"
        super().__init__(
            in_features,
            out_features,
            dim,
            activation,
            norm_position,
            norm_type,
            column_init_method,
            row_init_method,
            gather_output,
            dropout,
            model_parallel_config,
            **kwargs,
        )
        if self.position_embedding_strategy:
            self.position_embeddings = torch.nn.Embedding(num_position_embeddings, dim_position_embeddings)
            self.position_embeddings.weight.data.fill_(0.0)
        if self.position_embedding_strategy == "mlpconcat":
            self.mlp = torch.nn.Sequential(
                torch.nn.Linear(dim_position_embeddings, dim_position_embeddings, bias=False),
                torch.nn.GELU(),
                torch.nn.Linear(dim_position_embeddings, dim_position_embeddings, bias=False),
            )
        self.register_buffer("position_id", torch.LongTensor([1]), persistent=False)

    def set_position(self, position_id):
        self.position_id *= position_id

    def tie_weights(self, position_id, adapter):

        self.set_position(position_id)
        if self.linear_in:
            self.linear_in.weight = adapter.linear_in.weight
        if self.linear_out:
            self.linear_out.weight = adapter.linear_out.weight
        if self.layer_norm:
            self.layer_norm.weight = adapter.layer_norm.weight
            self.layer_norm.bias = adapter.layer_norm.bias
        if self.mlp:
            self.mlp[0].weight = adapter.mlp[0].weight
            self.mlp[2].weight = adapter.mlp[2].weight
        if self.position_embeddings:
            self.position_embeddings.weight = adapter.position_embeddings.weight

        return True

    def forward(self, x):

        if self.position_embedding_strategy:
            pos = self.position_embeddings(self.position_id).unsqueeze(0)
            if self.position_embedding_strategy == "add":
                pos = pos.expand_as(x)
                x = x + pos

            elif self.position_embedding_strategy == "concat":
                pos = pos.expand(x.shape[0], x.shape[1], pos.shape[2])
                x = torch.cat((x, pos), dim=2)
            elif self.position_embedding_strategy == "mlpconcat":
                pos = pos.expand(x.shape[0], x.shape[1], pos.shape[2])
                pos = self.mlp(pos)
                x = torch.cat((x, pos), dim=2)

        if self.norm_position == 'pre':
            x = self.layer_norm(x)

        x, _ = self.linear_in(x)  # (@adithyare) ColumnLinear returns output and bias, we are ignoring the bias term.
        x = self.activation(x)
        x, _ = self.linear_out(x)
        if self.norm_position == 'post':
            x = self.layer_norm(x)

        if self.position_embedding_strategy == "biasadd":
            pos = pos.expand_as(x)
            x = x + pos

        # Add dropout if available
        if self.dropout is not None:
            x = self.dropout(x)

        return x


@dataclass
class ParallelLinearAdapterWeightTyingConfig:
    in_features: int
    out_features: int
    dim: int
    activation: str = 'swish'
    norm_position: Optional[str] = 'post'
    norm_type: Optional[str] = 'mixedfusedlayernorm'
    column_init_method: str = 'xavier'
    row_init_method: str = 'zero'
    gather_output: bool = True
    dropout: float = 0.0
    num_position_embeddings: int = 1
    dim_position_embeddings: int = 1024
    position_embedding_strategy: Optional[str] = "concat"
    _target_: str = "{0}.{1}".format(
        ParallelLinearAdapterWeightTying.__module__, ParallelLinearAdapterWeightTying.__name__
    )


class LoraKQVAdapterWeightTying(ParallelLinearAdapterWeightTying):
    """
    TODO
    """

    pass


@dataclass
class LoraKQVAdapterWeightTyingConfig(ParallelLinearAdapterWeightTyingConfig):
    _target_: str = "{0}.{1}".format(LoraKQVAdapterWeightTying.__module__, LoraKQVAdapterWeightTying.__name__)


class DownSampleBlock(nn.Module):
    def forward(self, x):
        vit_embeds = x
        h = w = int(vit_embeds.shape[3] ** 0.5)
        vit_embeds = vit_embeds.reshape(*vit_embeds.shape[:3], h, w, -1)
        vit_embeds = self.flat_square(vit_embeds)
        vit_embeds = vit_embeds.reshape(*vit_embeds.shape[:3], -1, vit_embeds.shape[-1])
        return vit_embeds

    def flat_square(self, x):
        b, T, F, h, w, c = x.size()
        if w % 2 == 1:
            x = torch.cat([x, torch.zeros((b, T, F, h, 1, c), dtype=x.dtype).to(x.device)], dim=4)
            b, T, F, h, w, c = x.size()
        if h % 2 == 1:
            x = torch.cat([x, torch.zeros((b, T, F, 1, w, c), dtype=x.dtype).to(x.device)], dim=3)
            b, T, F, h, w, c = x.size()
        x = x.view(b, T, F, h, int(w / 2), int(c * 2))
        x = x.permute(0, 1, 2, 4, 3, 5).contiguous()
        x = x.view(b, T, F, int(h / 2), int(w / 2), int(c * 4))
        return x


class MultimodalProjectorAdapter(nn.Module, AdapterModuleUtil):
    def __init__(self, adapter_type: str, in_features: int, out_features: int, bias: bool, **kwargs) -> None:
        super().__init__()

        if adapter_type == 'linear':
            self.mm_projector = torch.nn.Linear(in_features, out_features, bias)
        elif adapter_type == 'identity':
            self.mm_projector = lambda x: x
        elif adapter_type == 'mlp_downsample':
            self.mm_projector = torch.nn.Sequential(
                DownSampleBlock(),
                torch.nn.LayerNorm(in_features * 4),
                torch.nn.Linear(in_features * 4, out_features, bias),
                torch.nn.GELU(),
                torch.nn.Linear(out_features, out_features, bias),
            )
        else:
            mlp_gelu_match = re.match(r'^mlp(\d+)x_gelu$', adapter_type)
            if mlp_gelu_match:
                mlp_depth = int(mlp_gelu_match.group(1))
                modules = [torch.nn.Linear(in_features, out_features, bias)]
                for _ in range(1, mlp_depth):
                    modules.append(torch.nn.GELU())
                    modules.append(torch.nn.Linear(out_features, out_features, bias))
                self.mm_projector = torch.nn.Sequential(*modules)
            else:
                raise ValueError(f'Unknown mm_mlp_adapter_type type: {adapter_type}')

    def forward(self, x):
        return self.mm_projector(x)


@dataclass
class MultimodalProjectorAdapterConfig:
    adapter_type: str
    in_features: int
    out_features: int
    bias: bool
    _target_: str = "{0}.{1}".format(MultimodalProjectorAdapter.__module__, MultimodalProjectorAdapter.__name__)<|MERGE_RESOLUTION|>--- conflicted
+++ resolved
@@ -253,11 +253,7 @@
 
             te_version = packaging.version.Version(version("transformer-engine"))
             if te_version >= packaging.version.Version("1.5.0dev") and (
-<<<<<<< HEAD
-                not self.input_is_parallel and not model_parallel_config.tp_comm_atomic_ag
-=======
                 not self.input_is_parallel and model_parallel_config.tp_comm_disable_qkv
->>>>>>> 95ca2f45
             ):
                 # TE 1.5 introduces the option `return_layernorm_output_gathered`, so the all gather
                 # in the forward method is not needed, so set self._sequence_parallel to False
