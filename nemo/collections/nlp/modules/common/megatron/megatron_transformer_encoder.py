# Copyright (c) 2022, NVIDIA CORPORATION.  All rights reserved.
#
# Licensed under the Apache License, Version 2.0 (the "License");
# you may not use this file except in compliance with the License.
# You may obtain a copy of the License at
#
#     http://www.apache.org/licenses/LICENSE-2.0
#
# Unless required by applicable law or agreed to in writing, software
# distributed under the License is distributed on an "AS IS" BASIS,
# WITHOUT WARRANTIES OR CONDITIONS OF ANY KIND, either express or implied.
# See the License for the specific language governing permissions and
# limitations under the License.

"""Transformer based language model."""
from nemo.collections.nlp.modules.common.megatron.layer_type import LayerType
from nemo.collections.nlp.modules.common.megatron.megatron_encoder_module import MegatronEncoderModule
from nemo.collections.nlp.modules.common.megatron.module import MegatronModule
from nemo.collections.nlp.modules.common.megatron.transformer import ParallelTransformer
from nemo.collections.nlp.modules.common.megatron.utils import (
    ApexGuardDefaults,
    attn_mask_postprocess,
    build_attention_mask_3d,
)
from nemo.core.classes.exportable import Exportable

try:
    from apex.transformer.enums import AttnMaskType, ModelType

    HAVE_APEX = True
except (ImportError, ModuleNotFoundError):
    HAVE_APEX = False
    # fake missing classes with None attributes
    AttnMaskType = ApexGuardDefaults()
    ModelType = ApexGuardDefaults()

try:
    from megatron.core import ModelParallelConfig

    HAVE_MEGATRON_CORE = True

except (ImportError, ModuleNotFoundError):

    ModelParallelConfig = ApexGuardDefaults

    HAVE_MEGATRON_CORE = False

__all__ = ["MegatronTransformerEncoderModule"]


class MegatronTransformerEncoderModule(MegatronModule, Exportable, MegatronEncoderModule):
    """Transformer encoder model."""

    def __init__(
        self,
        config: ModelParallelConfig,
        init_method,
        output_layer_init_method,
        hidden_size,
        ffn_hidden_size,
        num_layers,
        num_attention_heads,
        apply_query_key_layer_scaling=True,
        kv_channels=None,
        pre_process=True,
        post_process=True,
<<<<<<< HEAD
        megatron_amp_O2=False,
=======
>>>>>>> 1fede572
        encoder_attn_mask_type=AttnMaskType.padding,
        hidden_dropout=0.1,
        attention_dropout=0.1,
        ffn_dropout=0.0,
        precision=16,
        fp32_residual_connection=False,
        activations_checkpoint_method=None,
        activations_checkpoint_num_layers=1,
        activations_checkpoint_granularity=None,
        layernorm_epsilon=1e-5,
        bias_activation_fusion=True,
        bias_dropout_add_fusion=True,
        masked_softmax_fusion=True,
        persist_layer_norm=False,
        openai_gelu=False,
        onnx_safe=False,
        activation='gelu',
        bias=True,
        normalization='layernorm',
        transformer_block_type='pre_ln',
        headscale=False,
        parent_model_type=ModelType.encoder_or_decoder,
        megatron_legacy=False,
        normalize_attention_scores=True,
        num_moe_experts=1,
        moe_frequency=1,
        moe_dropout=0.0,
        position_embedding_type='learned_absolute',
        use_flash_attention=False,
    ):
        super(MegatronTransformerEncoderModule, self).__init__(config=config)

        self.pre_process = pre_process
        self.post_process = post_process
        self.hidden_size = hidden_size
        self.num_layers = num_layers
        self.init_method = init_method
        self.model_attn_mask_type = encoder_attn_mask_type
        self.hidden_dropout = hidden_dropout
        self.output_layer_init_method = output_layer_init_method
        self.parent_model_type = parent_model_type
        self.normalization = normalization
        self.transformer_block_type = transformer_block_type
        self.use_flash_attention = use_flash_attention

        if kv_channels is None:

            assert (
                hidden_size % num_attention_heads == 0
            ), 'hidden_size must be divisible by num_attention_heads if kv_channels is None'
            kv_channels = hidden_size // num_attention_heads

        # Transformer.
        self.model = ParallelTransformer(
            config=config,
            layer_type=LayerType.encoder,
            init_method=self.init_method,
            output_layer_init_method=self.output_layer_init_method,
            num_layers=self.num_layers,
            hidden_size=self.hidden_size,
            num_attention_heads=num_attention_heads,
            apply_query_key_layer_scaling=apply_query_key_layer_scaling,
            kv_channels=kv_channels,
            ffn_hidden_size=ffn_hidden_size,
            self_attn_mask_type=self.model_attn_mask_type,
            pre_process=self.pre_process,
            post_process=self.post_process,
            precision=precision,
            fp32_residual_connection=fp32_residual_connection,
            activations_checkpoint_method=activations_checkpoint_method,
            activations_checkpoint_num_layers=activations_checkpoint_num_layers,
            activations_checkpoint_granularity=activations_checkpoint_granularity,
            layernorm_epsilon=layernorm_epsilon,
            hidden_dropout=hidden_dropout,
            attention_dropout=attention_dropout,
            ffn_dropout=ffn_dropout,
<<<<<<< HEAD
            megatron_amp_O2=megatron_amp_O2,
=======
>>>>>>> 1fede572
            bias_activation_fusion=bias_activation_fusion,
            bias_dropout_add_fusion=bias_dropout_add_fusion,
            masked_softmax_fusion=masked_softmax_fusion,
            persist_layer_norm=persist_layer_norm,
            openai_gelu=openai_gelu,
            onnx_safe=onnx_safe,
            activation=activation,
            bias=bias,
            normalization=normalization,
            transformer_block_type=transformer_block_type,
            headscale=headscale,
            model_type=parent_model_type,
            megatron_legacy=megatron_legacy,
            normalize_attention_scores=normalize_attention_scores,
            num_moe_experts=num_moe_experts,
            moe_frequency=moe_frequency,
            moe_dropout=moe_dropout,
            position_embedding_type=position_embedding_type,
            use_flash_attention=use_flash_attention,
        )
        self._model_key = 'model'

    def set_input_tensor(self, input_tensor):
        """ See megatron.model.transformer.set_input_tensor()"""
        self.model.set_input_tensor(input_tensor)

    def forward(
        self,
        enc_input,
        enc_attn_mask,
        layer_past=None,
        get_key_value=False,
        enc_self_attention_relative_position_bias=None,
    ):
        # convert to Megatron mask
        if self.use_flash_attention:
            enc_attn_mask_3d = enc_attn_mask < 0.5
        else:
            enc_attn_mask_3d = attn_mask_postprocess(
                build_attention_mask_3d(
                    source_mask=enc_attn_mask, target_mask=enc_attn_mask, attn_mask_type=self.model_attn_mask_type,
                )
            )

        # transformer encoder
        enc_output = self.model(
            enc_input,
            enc_attn_mask_3d,
            layer_past=layer_past,
            get_key_value=get_key_value,
            self_attention_relative_position_bias=enc_self_attention_relative_position_bias,
            cross_attention_relative_position_bias=None,
        )

        return enc_output

    def state_dict_for_save_checkpoint(self, destination=None, prefix='', keep_vars=False):
        """For easy load."""

        state_dict_ = {}

        state_dict_[self._model_key] = self.model.state_dict_for_save_checkpoint(destination, prefix, keep_vars)

        return state_dict_

    def load_state_dict(self, state_dict, strict=True):
        """Customized load."""

        # Encoder.
        if self._model_key in state_dict:
            state_dict_ = state_dict[self._model_key]
        # for backward compatibility.
        elif 'transformer' in state_dict:
            state_dict_ = state_dict['transformer']
        else:
            # for backward compatibility.
            state_dict_ = {}
            for key in state_dict.keys():
                if 'transformer.' in key:
                    state_dict_[key.split('transformer.')[1]] = state_dict[key]

        # for backward compatibility.
        state_dict_self_attention = {}
        for key in state_dict_.keys():
            if '.attention.' in key:
                state_dict_self_attention[key.replace(".attention.", ".self_attention.")] = state_dict_[key]
            else:
                state_dict_self_attention[key] = state_dict_[key]
        state_dict_ = state_dict_self_attention

        self.model.load_state_dict(state_dict_, strict=strict)<|MERGE_RESOLUTION|>--- conflicted
+++ resolved
@@ -64,10 +64,6 @@
         kv_channels=None,
         pre_process=True,
         post_process=True,
-<<<<<<< HEAD
-        megatron_amp_O2=False,
-=======
->>>>>>> 1fede572
         encoder_attn_mask_type=AttnMaskType.padding,
         hidden_dropout=0.1,
         attention_dropout=0.1,
@@ -144,10 +140,6 @@
             hidden_dropout=hidden_dropout,
             attention_dropout=attention_dropout,
             ffn_dropout=ffn_dropout,
-<<<<<<< HEAD
-            megatron_amp_O2=megatron_amp_O2,
-=======
->>>>>>> 1fede572
             bias_activation_fusion=bias_activation_fusion,
             bias_dropout_add_fusion=bias_dropout_add_fusion,
             masked_softmax_fusion=masked_softmax_fusion,
