# Copyright (c) 2022, NVIDIA CORPORATION.  All rights reserved.
#
# Licensed under the Apache License, Version 2.0 (the "License");
# you may not use this file except in compliance with the License.
# You may obtain a copy of the License at
#
#     http://www.apache.org/licenses/LICENSE-2.0
#
# Unless required by applicable law or agreed to in writing, software
# distributed under the License is distributed on an "AS IS" BASIS,
# WITHOUT WARRANTIES OR CONDITIONS OF ANY KIND, either express or implied.
# See the License for the specific language governing permissions and
# limitations under the License.

import datetime
import json
import multiprocessing as mp
import os
import pickle
import time
from functools import partial
from typing import Callable, List, Optional, Type

import numpy as np
import torch

from nemo.core import Dataset
from nemo.utils import AppState, logging

__all__ = ["TextMemMapDataset", "CSVMemMapDataset", "build_index_files"]
__idx_version__ = "0.2"  # index file version
__idx_suffix__ = "idx"  # index file suffix


def _build_index_from_memdata(fn, newline_int):
    """
    Build index of delimiter positions between samples in memmap.
    Can be provided externally.

    Returns a 1D array of ints.
    """
    # use memmap to read file
    mdata = np.memmap(fn, dtype=np.uint8, mode="r")
    # find newline positions
    midx = np.where(mdata == newline_int)[0]
    midx_dtype = midx.dtype
    # make sure to account for all data
    midx = midx.tolist()
    # add last item in case there is no new-line at the end of the file
    if (len(midx) == 0) or (midx[-1] + 1 != len(mdata)):
        midx = midx + [len(mdata) + 1]

    # remove empty lines from end of file
    while len(midx) > 1 and (midx[-1] - midx[-2]) < 2:
        midx.pop(-1)
    midx = np.asarray(midx, dtype=midx_dtype)

    # free memmap
    mdata._mmap.close()
    del mdata

    return midx


class TextMemMapDataset(Dataset):
    """
    Allow per-line lazy access to multiple text files using numpy memmap.
    """

    def __init__(
        self,
        dataset_paths: List[str],
        newline_int: Optional[int] = 10,
        header_lines: Optional[int] = 0,
        workers: Optional[int] = None,
        tokenizer: Optional[Type["TokenizerSpec"]] = None,
        build_index_fn: Optional[Callable[[str, Optional[int]], bool]] = _build_index_from_memdata,
        sort_dataset_paths: Optional[bool] = True,
        index_mapping_dir: Optional[str] = None,
    ):
        """
        Args:
            dataset_paths: list of JSONL file paths.
            newline_int: ASCII code to use to interpret newlines in file.
            header_lines: number of header lines in JSON files.
            workers: number of workers to use for creating index files.
            tokenizer: tokenizer to use to convert text to tokens.
            build_index_fn: a callable build_index_fn(fn, newline_int) -> midx [np.array]
                that returns the index of newlines in a file fn must be pickleable
                (to be used in multiprocessing.Pool.map).
            sort_dataset_paths: whether to sort datasets by paths.
            index_mapping_dir: directory to save the index mapping to.
                If None, will write to the same folder as the dataset.
        """
        super().__init__()
        self.mdata_midx_list = []

        # Make a single string into a list
        if isinstance(dataset_paths, str):
            dataset_paths = [dataset_paths]

        if len(dataset_paths) < 1:
            raise ValueError("files_list must contain at leat one file name")

        self._newline_int = newline_int
        # skip first N lines
        self._header_lines = header_lines
        self._files_list = dataset_paths
        self._worker = workers
        self.tokenizer = tokenizer
        self._sort_dataset_paths = sort_dataset_paths

        if sort_dataset_paths:
            self._files_list = sorted(self._files_list)

        logging.info(f"Building data files")
        # load all files into memmap
        is_distributed = torch.distributed.is_available() and torch.distributed.is_initialized()

        if not is_distributed or (is_distributed and torch.distributed.get_rank() == 0):
            # Create index files on global rank 0.
            build_index_files(
                dataset_paths,
                newline_int,
                workers=self._worker,
                build_index_fn=build_index_fn,
                index_mapping_dir=index_mapping_dir,
            )
<<<<<<< HEAD

        if is_distributed:
            torch.distributed.barrier()

        if is_distributed and AppState().local_rank == 0:
            # If we are in a distributed multi-node set-up and index files are not stored on
            # a shared filesystem, then the index files created on global rank 0 are only
            # accessible to the workers on that node.
            #
            # Two cases may occur here:
            #
            # 1. case of a shared filesystem, or global_rank==0: the index files are present in
            #    the locally available filesystem, calling build_index_files() again is a no-op.
            # 2. case of a non-shared filesystem, and global_rank>0: the index files are not
            #    present in the locally available filesystem, calling build_index_files() again
            #    will create them.
            #
            # Outcome in all cases: all nodes have access to the index files in their filesystem.
            build_index_files(
                dataset_paths,
                newline_int,
                workers=self._worker,
                build_index_fn=build_index_fn,
                index_mapping_dir=index_mapping_dir,
            )

=======

        if is_distributed:
            torch.distributed.barrier()

        if is_distributed and AppState().local_rank == 0:
            # If we are in a distributed multi-node set-up and index files are not stored on
            # a shared filesystem, then the index files created on global rank 0 are only
            # accessible to the workers on that node.
            #
            # Two cases may occur here:
            #
            # 1. case of a shared filesystem, or global_rank==0: the index files are present in
            #    the locally available filesystem, calling build_index_files() again is a no-op.
            # 2. case of a non-shared filesystem, and global_rank>0: the index files are not
            #    present in the locally available filesystem, calling build_index_files() again
            #    will create them.
            #
            # Outcome in all cases: all nodes have access to the index files in their filesystem.
            build_index_files(
                dataset_paths,
                newline_int,
                workers=self._worker,
                build_index_fn=build_index_fn,
                index_mapping_dir=index_mapping_dir,
            )

>>>>>>> 0e983db7
        if is_distributed:
            torch.distributed.barrier()

        logging.info(f"Loading data files")
        start_time = time.time()
        mdata_midx_list = [self.load_file(fn, index_mapping_dir) for fn in self._files_list]
        logging.info(
            f"Time loading {len(mdata_midx_list)} mem-mapped files: {datetime.timedelta(seconds=time.time() - start_time)}"
        )

        logging.info("Computing global indices")
        midx_bins = np.cumsum([(len(midx) - header_lines) for _, midx in mdata_midx_list])

        self.midx_bins = midx_bins
        self.mdata_midx_list = mdata_midx_list

        # figure out size of the dataset
        self._size = self.midx_bins[-1]

    def __del__(self):
        if self.mdata_midx_list:
            for mdata, midx in self.mdata_midx_list:
                mdata._mmap.close()

    def __len__(self):
        return self._size

    def __getitem__(self, idx):
        """
        Return a string from binary memmap
        """
        if (idx >= len(self)) or (idx < 0):
            raise IndexError(f"Index {idx} if out of dataset range with {len(self)} samples")

        # Identify the file containing the record
        file_id = np.digitize(idx, self.midx_bins, right=False)
        base_idx = self.midx_bins[file_id - 1] if file_id > 0 else 0
        file_idx = idx - base_idx + self._header_lines
        mdata, midx = self.mdata_midx_list[file_id]
        # load sample
        if file_idx == 0:
            i = 0
            j = midx[0]
        else:
            i = midx[file_idx - 1] + 1  # ignore newline
            j = midx[file_idx]

        # fetch sample from memmap

        try:
            sample = self._fetch_sample_from_memmap(mdata, i, j)
        except Exception as e:
            logging.error(f"Error while fetching sample from memmap: {e}")
            logging.error(f"file_id: {file_id}, file_idx: {file_idx}, i: {i}, j: {j}")
            raise e

        # parse raw text (e.g., tokenize)
        try:
            data = self._build_data_from_text(sample)
        except Exception as e:
            logging.error(
                f"Error while building data from text, possible issue with sample expected format (see offending sample below): {e}"
            )
            logging.error(f"sample: {sample}, file_id: {file_id}, file_idx: {file_idx}, i: {i}, j: {j}")
            raise e

        return data

    def _fetch_sample_from_memmap(self, mdata, i, j):
        """Fetchs the text sample. Can be overriden by child-classes to support loading of partial samples and alternative decode methods"""
        # load text sample by slicing memmap data[i:j]
        text = mdata[i:j].tobytes().decode("utf-8")

        return text

    def _build_data_from_text(self, text):
        """Allows child-classes to modify the parsing of raw text, prior to tokenization"""
        # tokenize text if tokenizer is given
        if self.tokenizer is not None:
            data = self.tokenizer.text_to_ids(text)
        else:
            data = text

        return data

    def load_file(self, fn, index_mapping_dir: Optional[str] = None):
        """
        Loads a text file as np.int8.

        Returns:
            mdata - memorymap of np.int8
            midx - indices pointing to the end-of-line (or end of file) position
            size - number of lines in file
        """
        logging.info(f"Loading {fn}")
        idx_fn = _index_fn(fn, index_mapping_dir)

        # create data map
        mdata = np.memmap(fn, dtype=np.uint8, mode="r")

        if _index_file_exists(idx_fn):
            # load index file into memory map
            midx = np.load(idx_fn + ".npy", allow_pickle=True, mmap_mode="r")
            # test for header
            if len(midx) < self._header_lines:
                raise RuntimeError(f"Missing header, expected {self._header_lines} header lines")

            # load meta info
            idx_info_dict = pickle.load(open(idx_fn + ".info", "rb"))
            # test for mismatch in expected newline_int
            if "newline_int" in idx_info_dict:
                newline_int = idx_info_dict["newline_int"]
                if self._newline_int != newline_int:
                    logging.warning(
                        f"Mismatch in newline_int, expected = {self._newline_int} but loaded {newline_int}"
                    )

            # test for version mismatch (useful to force recreation of index files)
            idx_version = idx_info_dict.get("version", "0.0")
            if __idx_version__ != idx_version:
                raise RuntimeError(
                    f"Version mismatch: Please delete existing '.{__idx_suffix__}' files. Expected version = {__idx_version__}, but file version = {idx_version}. File path = {idx_fn}"
                )
        else:
            raise ValueError(
                f"Memory Map for {fn} is not found, missing one or more of files: {idx_fn}.{{.npy,.info}}"
            )

        return (mdata, midx)


class CSVMemMapDataset(TextMemMapDataset):
    """
    Allow per-line lazy access to multiple text files using numpy memmap.
    """

    def __init__(
        self,
        dataset_paths: List[str],
        newline_int: Optional[int] = 10,
        header_lines: Optional[int] = 0,
        workers: Optional[int] = None,
        tokenizer: Optional[Type["TokenizerSpec"]] = None,
        sort_dataset_paths: Optional[bool] = True,
        data_col=1,
        data_sep=",",
        index_mapping_dir: Optional[str] = None,
    ):
        """
        Args:
            dataset_paths: list of JSONL file paths.
            newline_int: ASCII code to use to interpret newlines in file.
            header_lines: number of header lines in JSON files.
            workers: number of workers to use for creating index files.
            tokenizer: tokenizer to use to convert text to tokens.
            sort_dataset_paths: whether to sort datasets by paths.
            data_col: index of data column.
            data_sep: data separator.
            index_mapping_dir: directory to save the index mapping to.
                If None, will write to the same folder as the dataset.
        """
        super().__init__(
            dataset_paths=dataset_paths,
            newline_int=newline_int,
            header_lines=header_lines,
            workers=workers,
            tokenizer=tokenizer,
            sort_dataset_paths=sort_dataset_paths,
            index_mapping_dir=index_mapping_dir,
        )
        self._data_col = data_col
        self._data_sep = data_sep

    def _build_data_from_text(self, text):
        """Return a CSV field from text"""
        # get CSV field
        text = text.split(self._data_sep)[self._data_col]
        # tokenize
        return super()._build_data_from_text(text)


class CSVFieldsMemmapDataset(TextMemMapDataset):
    """
    Allow per-line lazy access to multiple csv files using numpy memmap.
    Returns a dictionary with multiple fields.
    """

    def __init__(
        self,
        dataset_paths,
        newline_int=10,
        header_lines=1,
        workers=None,
        tokenizer=None,
        sort_dataset_paths=True,
        data_sep=',',
        data_fields={"data": 0},
        index_mapping_dir: Optional[str] = None,
    ):
        """
        Args:
            dataset_paths: list of csv file paths to read data from
            newline_int: ASCII code to use to interpret newlines in file.
            header_lines: number of header lines in csv files.
            workers: number of workers to use for creating index files.
            tokenizer: tokenizer to use to convert text to tokens.
            sort_dataset_paths: whether to sort datasets by paths.
            data_sep: data separator.
            data_fields:  dict of field names and their corresponding column indices
            index_mapping_dir: directory to save the index mapping to.
                If None, will write to the same folder as the dataset.
        """
        super().__init__(
            dataset_paths=dataset_paths,
            newline_int=newline_int,
            header_lines=header_lines,
            workers=workers,
            tokenizer=tokenizer,
            sort_dataset_paths=sort_dataset_paths,
            index_mapping_dir=index_mapping_dir,
        )

        self._data_fields = data_fields
        self._data_sep = data_sep

    def _build_data_from_text(self, text: str):
        """

        """
        _build_data_from_text = super()._build_data_from_text
        data = {}
        text_fields = text.split(self._data_sep)
        for field_name, field_idx in self._data_fields.items():
            data[field_name] = _build_data_from_text(text_fields[field_idx])

        return data


class JSONLMemMapDataset(TextMemMapDataset):
    """
    Memory-mapped iteration over a JSONL file.
    """

    def __init__(
        self,
        dataset_paths: List[str],
        newline_int: Optional[int] = 10,
        header_lines: Optional[int] = 0,
        workers: Optional[int] = None,
        tokenizer: Optional[Type["TokenizerSpec"]] = None,
        sort_dataset_paths: Optional[bool] = True,
        index_mapping_dir: Optional[str] = None,
    ):
        """
        Args:
            dataset_paths: list of JSONL file paths.
            newline_int: ASCII code to use to interpret newlines in file.
            header_lines: number of header lines in JSON files.
            workers: number of workers to use for creating index files.
            tokenizer: tokenizer to use to convert text to tokens.
            sort_dataset_paths: whether to sort datasets by paths.
            index_mapping_dir: directory to save the index mapping to.
                If None, will write to the same folder as the dataset.
        """
        super().__init__(
            dataset_paths=dataset_paths,
            newline_int=newline_int,
            header_lines=header_lines,
            workers=workers,
            tokenizer=tokenizer,
            sort_dataset_paths=sort_dataset_paths,
            index_mapping_dir=index_mapping_dir,
        )

    def _build_data_from_text(self, text):
        """Return a dictionary of data based on a single JSON line."""
        try:
            record = json.loads(text)
        except Exception as e:
            logging.error(f"Exception: {e}")
            logging.error(f"datapoint: {text}")
            raise e
        return record


def _index_file_exists(idx_fn):
    """Helper function to test if index file exists"""
    if os.path.exists(idx_fn + ".npy") and os.path.exists(idx_fn + ".info"):
        return True
    else:
        return False


def _index_fn(fn: str, index_mapping_dir: str) -> str:
    """Return base file name of index files.

    This returns the base file name associated with specified index
    files. This base name is the base on top of which suffixes
    like .npy or .info are added.

    The parent directory is created if it does not already exist.

    fn may be specified in multiple ways:
    1. file name: data.jsonl,
    2. relative path to a file: relative/path/to/data.jsonl,
    3. absolute path to a file: /absolute/path/to/data.jsonl.

    This function returns paths in the pattern of:
    1. /path/to/input_mapping_dir/data.jsonl.idx
    2. /path/to/input_mapping_dir/relative/path/to/data.jsonl.idx
    3. /path/to/input_mapping_dir/absolute/path/to/data.jsonl.idx

    Args:
        fn: filename to get base name for.
        index_mapping_dir: directory to save the index mapping to.
                If None, will write to the same folder as the dataset.
    """
    if index_mapping_dir:
        # Remove leading "/" and "..".
        while fn.startswith(("/", "..")):
            if fn.startswith(".."):
                fn = fn.lstrip("..")
            if fn.startswith("/"):
                fn = fn.lstrip("/")
        idx_fn = f"{os.path.join(index_mapping_dir, fn)}.{__idx_suffix__}"
        # Create parent directory if needed.
        os.makedirs(os.path.dirname(idx_fn), exist_ok=True)
    else:
        idx_fn = f"{fn}.{__idx_suffix__}"
    return idx_fn


def _build_memmap_index_files(newline_int, build_index_fn, fn, index_mapping_dir: str):
    """Helper function to build an index file"""
    idx_fn = _index_fn(fn, index_mapping_dir)

    # create data map
    if _index_file_exists(idx_fn):
        return False
    else:
        logging.info(f"Building indexing for fn = {fn}")
        # find all newline positions
        midx = build_index_fn(fn, newline_int)
        # validate midx
        midx = np.asarray(midx)
        if not np.issubdtype(midx.dtype, np.integer):
            raise TypeError(f"midx must be an integer array, but got type = {midx.dtype}")

        # create e metadata file
        data = dict(newline_int=newline_int, version=__idx_version__)

        # save index as numpy array to enable memmap reading
        logging.info(f"Saving idx file = {idx_fn}.npy")
        np.save(idx_fn + ".npy", midx, allow_pickle=True)
        logging.info(f"Saving metadata file = {idx_fn}.info")
        pickle.dump(data, open(idx_fn + ".info", "wb"))

        return True


def build_index_files(
    dataset_paths, newline_int, workers=None, build_index_fn=_build_index_from_memdata, index_mapping_dir: str = None,
):
    """Auxiliary method to build multiple index files"""
    if len(dataset_paths) < 1:
        raise ValueError("files_list must contain at leat one file name")

    if workers is None:
        workers = max(1, os.cpu_count() // 2)

    logging.info(f"Processing {len(dataset_paths)} data files using {workers} workers")
    # load all files into memmap
    start_time = time.time()
    with mp.Pool(workers) as p:
        build_status = p.map(
            partial(_build_memmap_index_files, newline_int, build_index_fn, index_mapping_dir=index_mapping_dir,),
            dataset_paths,
        )

    logging.info(
        f"Time building {sum(build_status)} / {len(build_status)} mem-mapped files: {datetime.timedelta(seconds=time.time() - start_time)}"
    )<|MERGE_RESOLUTION|>--- conflicted
+++ resolved
@@ -126,7 +126,6 @@
                 build_index_fn=build_index_fn,
                 index_mapping_dir=index_mapping_dir,
             )
-<<<<<<< HEAD
 
         if is_distributed:
             torch.distributed.barrier()
@@ -153,34 +152,6 @@
                 index_mapping_dir=index_mapping_dir,
             )
 
-=======
-
-        if is_distributed:
-            torch.distributed.barrier()
-
-        if is_distributed and AppState().local_rank == 0:
-            # If we are in a distributed multi-node set-up and index files are not stored on
-            # a shared filesystem, then the index files created on global rank 0 are only
-            # accessible to the workers on that node.
-            #
-            # Two cases may occur here:
-            #
-            # 1. case of a shared filesystem, or global_rank==0: the index files are present in
-            #    the locally available filesystem, calling build_index_files() again is a no-op.
-            # 2. case of a non-shared filesystem, and global_rank>0: the index files are not
-            #    present in the locally available filesystem, calling build_index_files() again
-            #    will create them.
-            #
-            # Outcome in all cases: all nodes have access to the index files in their filesystem.
-            build_index_files(
-                dataset_paths,
-                newline_int,
-                workers=self._worker,
-                build_index_fn=build_index_fn,
-                index_mapping_dir=index_mapping_dir,
-            )
-
->>>>>>> 0e983db7
         if is_distributed:
             torch.distributed.barrier()
 
