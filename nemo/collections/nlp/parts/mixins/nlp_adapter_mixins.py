# Copyright (c) 2023, NVIDIA CORPORATION.  All rights reserved.
#
# Licensed under the Apache License, Version 2.0 (the "License");
# you may not use this file except in compliance with the License.
# You may obtain a copy of the License at
#
#     http://www.apache.org/licenses/LICENSE-2.0
#
# Unless required by applicable law or agreed to in writing, software
# distributed under the License is distributed on an "AS IS" BASIS,
# WITHOUT WARRANTIES OR CONDITIONS OF ANY KIND, either express or implied.
# See the License for the specific language governing permissions and
# limitations under the License.

import os
import tempfile
from typing import List, Optional, Union

import torch
from omegaconf import DictConfig, OmegaConf, open_dict

from nemo.utils.model_utils import inject_model_parallel_rank

try:
    from nemo.collections.nlp.modules.common.megatron.adapters.mcore_mixins import swap_mcore_mixin

    HAVE_MEGATRON_CORE = True
except (ImportError, ModuleNotFoundError):
    HAVE_MEGATRON_CORE = False


<<<<<<< HEAD
from nemo.collections.nlp.modules.common.megatron.adapters.parallel_adapters import (
    MLPHeadAdapterConfig,
    PromptEncoderAdapterConfig,
)
=======
from nemo.collections.nlp.modules.common.megatron.adapters.parallel_adapters import PromptEncoderAdapterConfig
from nemo.collections.nlp.parts.nlp_overrides import NLPSaveRestoreConnector
>>>>>>> bf53aaa9
from nemo.collections.nlp.parts.peft_config import (
    PEFT_CONFIG_MAP,
    CanonicalAdaptersPEFTConfig,
    LoraPEFTConfig,
    PEFTConfig,
    PtuningPEFTConfig,
)
from nemo.core.classes.mixins.adapter_mixins import AdapterModuleMixin
from nemo.utils import logging, model_utils

try:
    from megatron.core import dist_checkpointing, parallel_state

    HAVE_MEGATRON_CORE = True

except (ImportError, ModuleNotFoundError):
    HAVE_MEGATRON_CORE = False


def replace_prefix(name, old_prefix, new_prefix):
    if name.startswith(new_prefix):
        return name
    if not name.startswith(old_prefix):
        return name
    return name.replace(old_prefix, new_prefix, 1)


class NLPAdapterModelMixin:
    """NLP Adapter Mixin that can augment any transformer-based model with Adapter module support.
    This mixin class should be used only with a top level ModelPT subclass, that includes either a `model` or an `enc_dec_model` submodule.
    This mixin class adds several utility methods to add, load and save adapters.

    An Adapter module is any Pytorch nn.Module that possess a few properties :

    - It's input and output dimension are the same, while the hidden dimension need not be the same.
    - The final layer of the Adapter module is zero-initialized, so that the residual connection to the adapter yields the original output.

    This mixin class aims to integrate with PEFT, which is one or more adapters modules.
    The two features of PEFT, layer selection and weight tying, are also supported in this mixin class.
    """

    def __init__(self, *args, **kwargs):
        self.use_peft = False
        self.tunable_base_param_names = []
        self.setup_complete = False

        # for P-Tuning with PP, second stage and onward have no trainable parameters so only first stage needs peft handling
        self.ptuning_only_and_non_first_stage = False
        super().__init__(*args, **kwargs)

        self.use_mcore_gpt = hasattr(self, 'mcore_gpt') and self.mcore_gpt
        if self.use_mcore_gpt:
            assert HAVE_MEGATRON_CORE, "You set `mcore_gpt` as True but megatron core is not found."

    def first_stage_of_pipeline(self):
        if hasattr(self, "model") and hasattr(self.model, "pre_process"):
            return self.model.pre_process
        elif hasattr(self, "model") and hasattr(self.model, "module") and hasattr(self.model.module, "pre_process"):
            # (guyueh1): this if condition is used to handle amp O2
            # when amp_O2 is on, self.model will be wrapped by the Float16Module class
            return self.model.module.pre_process
        logging.warning("no attribute named model or no model.pre_process found. Can not detect stage of pipeline...")
        return False

    def _get_all_keys(
        self,
    ):
        """
        Returns all the keys in the model
        """
        k = [n for n, p in self.named_parameters()]
        b = [n for n, p in self.named_buffers() if n.replace("model.module.", "model.", 1) in self.state_dict().keys()]
        # we include buffers because ptuning representations are cached in a buffer and saved to state_dict for inference time use.
        return set(k + b)

    def _check_and_add_adapter(self, name, module, peft_name, peft_cfg, name_key_to_mcore_mixins=None):
        if name_key_to_mcore_mixins is not None:
            for mcore_target, mcore_mixin in name_key_to_mcore_mixins[peft_name]:
                if name in [
                    mcore_target,
                    f'model.{mcore_target}',
                    f'model.module.{mcore_target}',
                ]:  # simple string match for now
                    swap_mcore_mixin(module, mcore_mixin)
                    if model_utils.import_class_by_path(peft_cfg._target_) in module.get_accepted_adapter_types():
                        module.add_adapter(
                            name=peft_name,
                            cfg=peft_cfg,
                            base_model_cfg=self.cfg,
                            model_parallel_config=self.model_parallel_config,
                        )
        elif isinstance(module, AdapterModuleMixin):
            if model_utils.import_class_by_path(peft_cfg._target_) in module.get_accepted_adapter_types():
                module.add_adapter(
                    name=peft_name,
                    cfg=peft_cfg,
                    base_model_cfg=self.cfg,
                    model_parallel_config=self.model_parallel_config,
                )

    def _check_and_add_peft_cfg(self, peft_cfg):

        layer_selection = peft_cfg.layer_selection

        assert not self.use_mcore_gpt or hasattr(
            peft_cfg, 'name_key_to_mcore_mixins'
        ), f"{peft_cfg.__class__.__name__} is not supported in megatron core mode yet."
        name_key_to_mcore_mixins = peft_cfg.name_key_to_mcore_mixins if self.use_mcore_gpt else None

        for adapter_name, adapter_cfg in peft_cfg.get_config_dict().items():
            # self.mcore_gpt means is GPT and not T5
            if (
                hasattr(self, 'mcore_gpt')
                and not isinstance(adapter_cfg, PromptEncoderAdapterConfig)
                and not isinstance(adapter_cfg, MLPHeadAdapterConfig)
            ):
                if layer_selection is not None:
                    logging.info(
                        f"Layer selection {layer_selection} is enabled for the current model ("
                        f"{self.__class__.__name__} + {adapter_name})"
                    )
                if self.use_mcore_gpt:
                    if self.cfg.megatron_amp_O2:
                        layers = self.model.module.decoder.layers
                    else:
                        layers = self.model.decoder.layers
                else:
                    if self.cfg.megatron_amp_O2:
                        layers = self.model.module.language_model.encoder.layers
                    else:
                        layers = self.model.language_model.encoder.layers
                for layer in layers:
                    if layer.layer_number in (layer_selection or list(range(1, self.cfg.num_layers + 1))):
                        for name, module in layer.named_modules():
                            self._check_and_add_adapter(
                                name, module, adapter_name, adapter_cfg, name_key_to_mcore_mixins
                            )
            else:
                # Non GPT models, as well as GPT+PTuning do not support layer selection
                if layer_selection is not None:
                    logging.warning(
                        "Layer selection is specified, but it is not supported for either "
                        f"{self.__class__.__name__} or {adapter_name})"
                    )
                for name, module in self.named_modules():
                    self._check_and_add_adapter(name, module, adapter_name, adapter_cfg, name_key_to_mcore_mixins)

    def add_adapter(self, peft_cfgs: Union[PEFTConfig, List[PEFTConfig]]):
        """
        High level API to add one or more adapter modules to the model, and freeze the base weights
        This method supports adding adapter modules from PEFTConfig or list of PEFTConfig. It would add
        corresponding adapter modules. Layer selection and weight tying would be applied if it's in PEFTConfig

        Args:
            peft_cfgs: One or more PEFTConfig objects that specify the PEFT method configuration
        """

        if self.cfg.get('virtual_pipeline_model_parallel_size', None):
            raise ValueError('Virtual pipeline model parallel is not supported when using PEFT')
        if self.cfg.optim.name == "distributed_fused_adam":
            raise ValueError('distributed_fused_adam is not supported for PEFT. Please use fused_adam')

        self.use_peft = True
        if not isinstance(peft_cfgs, List):
            peft_cfgs = [peft_cfgs]

        # @chcui crucial to set self.virtual_tokens and self.use_peft for all PP ranks
        for peft_cfg in peft_cfgs:
            if isinstance(peft_cfg, PtuningPEFTConfig):
                self.virtual_tokens = peft_cfg.virtual_tokens
        ptuning_only = len(peft_cfgs) == 1 and isinstance(peft_cfgs[0], PtuningPEFTConfig)
        self.ptuning_only_and_non_first_stage = ptuning_only and not self.first_stage_of_pipeline()
        if self.ptuning_only_and_non_first_stage:
            # There are no params to add if we are not in the first state of the pipeline
            return

        self.base_keys = self._get_all_keys()
        self.freeze(training=True)
        logging.info(f"Before adding PEFT params:\n{self.summarize()}")

        for peft_cfg in peft_cfgs:
            self._check_and_add_peft_cfg(peft_cfg)

        logging.info(f"After adding PEFT params:\n{self.summarize()}")
        self.adapter_keys = self._get_all_keys() - self.base_keys
        self.tunable_base_param_keys = set()

        for cfg in peft_cfgs:
            if hasattr(cfg, "weight_tying") and cfg.weight_tying:
                self.tie_weights(cfg)

            if hasattr(cfg, "tunable_base_param_names") and cfg.tunable_base_param_names:
                self.set_tunable_base_params(cfg)

    def _get_config_and_state_dict_from_nemo(self, filepath, map_location, sharded_state_dict=None):
        cwd = os.getcwd()
        save_restore_connector = NLPSaveRestoreConnector()

        with tempfile.TemporaryDirectory() as tmpdir:
            try:
                if os.path.isfile(filepath):
                    save_restore_connector._unpack_nemo_file(path2file=filepath, out_folder=tmpdir)
                else:
                    tmpdir = filepath

                os.chdir(tmpdir)
                config_yaml = "model_config.yaml"
                model_weights_ckpt = "model_weights.ckpt"

                conf = OmegaConf.load(config_yaml)

                os.chdir(cwd)
                model_weights = os.path.join(tmpdir, model_weights_ckpt)
                model_weights = inject_model_parallel_rank(model_weights)
                state_dict = save_restore_connector._load_state_dict_from_disk(
                    model_weights, map_location=map_location
                )

                # distributed checkpointing
                if state_dict is None and sharded_state_dict is not None:
                    checkpoint = dict(state_dict=sharded_state_dict)
                    tmp_model_weights_ckpt = os.path.join(tmpdir, save_restore_connector.model_weights_ckpt)
                    tmp_model_weights_dir = os.path.splitext(tmp_model_weights_ckpt)[0]
                    assert os.path.isdir(tmp_model_weights_dir), f'Expected {tmp_model_weights_dir} to be a directory.'
                    checkpoint = dist_checkpointing.load(
                        sharded_state_dict=checkpoint,
                        checkpoint_dir=tmp_model_weights_dir,
                    )
                    state_dict = checkpoint["state_dict"]

                return conf, state_dict
            finally:
                os.chdir(cwd)

    def setup_optimizer_param_groups(self):
        """
        ModelPT override. Optimizer will get self._optimizer_param_groups.
        Makes two optimizer param groups, one for the frozen model params
        and one for the prompt-table/prompt-encoder params. The learning
        rate for the frozen model's params will always be zero effectively
        freezing the model's params but still allowing for the needed gradients
        to be passed around in pipeline parallel models. The prompt-encoder
        and/or prompt table will use the learning rate set by the user.
        """
        if self.use_peft:
            self.freeze(training=True)  # Freeze the entire model
            if not self.ptuning_only_and_non_first_stage:
                opt_params = []
                for _, module in self.named_modules():
                    if isinstance(module, AdapterModuleMixin) and module.is_adapter_available():
                        module.set_enabled_adapters(enabled=True)
                        module.unfreeze_enabled_adapters()  # selectively unfreeze the adapter modules.
                        opt_params += [p for p in module.parameters() if p.requires_grad]

                for name, param in self.named_parameters():
                    if name in self.tunable_base_param_keys:
                        param.requires_grad = True
                        opt_params += [param]

                self._optimizer_param_groups = ({"params": opt_params},)
            else:
                self._optimizer_param_groups = ({"params": []},)
            logging.info(f"Optimizer groups set:\n{self.summarize()}")
        else:
            super().setup_optimizer_param_groups()

    def load_adapters(
        self,
        filepath: str,
        peft_cfgs: Optional[Union[PEFTConfig, List[PEFTConfig]]] = None,
        map_location: str = None,
    ):
        """
        Utility method that restores only the adapter module(s), and not the entire model itself.
        This allows the sharing of adapters which are often just a fraction of the size of the full model,
        enabling easier delivery.

        .. note::

            During restoration, assumes that the model does not currently already have one or more adapter modules.

        Args:
            filepath: Filepath of the .ckpt or .nemo file.
            peft_cfgs: One or more PEFTConfig objects that specify the PEFT method configuration.
                If none, will infer from the .nemo checkpoint
            map_location: Pytorch flag, where to place the adapter(s) state dict(s).
        """

        # Determine device
        if map_location is None:
            if torch.cuda.is_available():
                map_location = 'cuda'
            else:
                map_location = 'cpu'

        if filepath.endswith('.nemo'):
            conf, state_dict = self._get_config_and_state_dict_from_nemo(filepath, map_location)
        elif filepath.endswith('.ckpt'):
            state_dict = torch.load(filepath, map_location)['state_dict']
        else:
            raise RuntimeError(f"{filepath} is not nemo file or ckpt file")
        if not peft_cfgs:
            assert filepath.endswith(
                '.nemo'
            ), "Inferring peft scheme is only supported for .nemo checkpoints. Please supply the `peft_cfgs` argument."
            peft_cfg_cls_lst = [PEFT_CONFIG_MAP[s] for s in conf.peft.peft_scheme.split(",")]
            peft_cfgs = [_peft_cfg(conf) for _peft_cfg in peft_cfg_cls_lst]
        if self.cfg.megatron_amp_O2:
            state_dict = {replace_prefix(k, 'model.', 'model.module.'): v for k, v in state_dict.items()}
        self.add_adapter(peft_cfgs)
        if not self.ptuning_only_and_non_first_stage:
            assert set(state_dict.keys()) == self.adapter_keys.union(self.tunable_base_param_keys)
        super().load_state_dict(state_dict, strict=False)

    def set_tunable_base_params(self, peft_cfg):
        for n, p in self.named_parameters():
            for tpn in peft_cfg.tunable_base_param_names:
                # TODO: simplistic param name matching, should support regex-like syntax @adithyare
                if f".{tpn}." in n:
                    self.tunable_base_param_keys.add(n)
                    p.requires_grad = True  # We set these to true to trigger setup_optimizer_param_groups

    def tie_weights(self, peft_cfg):
        pos_idx = 0

        if self.use_mcore_gpt:
            if self.cfg.megatron_amp_O2:
                layers = self.model.module.decoder.layers
            else:
                layers = self.model.decoder.layers
        else:
            if self.cfg.megatron_amp_O2:
                layers = self.model.module.language_model.encoder.layers
            else:
                layers = self.model.language_model.encoder.layers

        if isinstance(peft_cfg, LoraPEFTConfig):
            layer0 = layers[0].self_attention
        elif isinstance(peft_cfg, CanonicalAdaptersPEFTConfig):
            layer0 = layers[0]
        else:
            raise RuntimeError(f"{peft_cfg} is not supported for tied weights")

        for adapter_name in layer0.adapter_layer:
            adapter = layer0.get_adapter_module(adapter_name)
            print(adapter_name, pos_idx)
            adapter.set_position(pos_idx)
            pos_idx += 1

        for layer in layers[1:]:
            if isinstance(peft_cfg, LoraPEFTConfig):
                layer = layer.self_attention
            for adapter_name in layer.adapter_layer:
                print(adapter_name, pos_idx)
                adapter_l = layer.get_adapter_module(adapter_name)
                adapter_0 = layer0.get_adapter_module(adapter_name)
                adapter_l.tie_weights(pos_idx, adapter_0)
                pos_idx += 1

    def get_peft_state_dict(self):
        """
        Gets the keys associated with the adapters only.
        """
        state_dict = super().state_dict()
        peft_state_dict = {}
        for k in self.adapter_keys.union(self.tunable_base_param_keys):
            # state_dict keys needs to be in non-O2 format and will be corrected in PEFTSaveRestoreConnector if O2=True
            new_k = k.replace("model.module.", "model.", 1)
            peft_state_dict[new_k] = state_dict[new_k]
        return peft_state_dict

    def state_dict(self, destination=None, prefix=None, keep_vars=False):
        if self.use_peft and self.setup_complete:
            # Once setup is complete we no longer need to track the frozen part of the model. Only there adapter state dict keeps changing so state_dict only track these.
            if self.ptuning_only_and_non_first_stage:
                return {}
            return self.get_peft_state_dict()
        else:
            # we want all the params with the same keys as calling self.state_dict()
            # but we can't call self.state_dict() here as it would be a recursive call.
            # so we call self.model.state_dict(prefix="model.") which will return all the keys and params same as calling self.state_dict()
            return super().state_dict()

    def sharded_state_dict(self, prefix: str = ''):
        use_mcore_gpt = hasattr(self, 'mcore_gpt') and self.mcore_gpt
        if not use_mcore_gpt or (self.use_peft and self.setup_complete):
            return None
        else:
            return super().sharded_state_dict(prefix=prefix)

    def load_state_dict(self, state_dict, strict: bool = True):
        if len(state_dict) == 0:
            return  # checkpoint is loaded in on_load_checkpoint()
        if self.use_peft and self.setup_complete:
            # at this stage only adapter params will appear in the state_dict arg
            # so we only update those while the rest of the model is frozen.
            # setting strict=False will ignore the missing keys (which are not being updated anyway)
            # explicitly check if state_dict.keys matches all the expected self.adapter_keys since we don't have the
            # safety in strict=True anymore.
            if not self.ptuning_only_and_non_first_stage:
                assert set(state_dict.keys()) == self.adapter_keys.union(self.tunable_base_param_keys)
                super().load_state_dict(state_dict, strict=False)
        else:
            super().load_state_dict(state_dict, strict=True)

    def on_load_checkpoint(self, checkpoint) -> None:
        """LightningModule hook:
        https://pytorch-lightning.readthedocs.io/en/stable/common/lightning_module.html#on-load-checkpoint
        """
        if self.use_peft and self.setup_complete:
            if not self.ptuning_only_and_non_first_stage:
                # same as super().on_load_checkpoint() but strict=False and only check unexpected keys
                # mcore uses distributed checkpointing
                if hasattr(self, 'mcore_gpt') and self.mcore_gpt:
                    for index, module in enumerate(self.get_model_module_list()):
                        if parallel_state.get_virtual_pipeline_model_parallel_world_size() is not None:
                            checkpoint_state_dict = checkpoint['state_dict'][f'model_{index}']
                        else:
                            checkpoint_state_dict = checkpoint['state_dict']
                        # checkpoint_state_dict has "model." but module does not so we need to remove it when loading
                        checkpoint_state_dict = {
                            key.replace('model.', ''): checkpoint_state_dict.pop(key)
                            for key in list(checkpoint_state_dict.keys())
                        }
                        missing_keys, unexpected_keys = module.load_state_dict(checkpoint_state_dict, strict=False)

                        assert len(unexpected_keys) == 0, 'Unexpected key(s) in state_dict: {}. '.format(
                            ', '.join('"{}"'.format(k) for k in unexpected_keys)
                        )

                # legacy checkpointing for interleaved
                else:
                    if isinstance(self.model, list):
                        for i in range(len(self.model)):
                            parallel_state.set_virtual_pipeline_model_parallel_rank(i)
                            self.model[i].module.load_state_dict(checkpoint[f'model{i}'], strict=True)
                        parallel_state.set_virtual_pipeline_model_parallel_rank(0)
        else:
            super().on_load_checkpoint(checkpoint)

    @classmethod
    def merge_cfg_with(cls, path: str, cfg: DictConfig) -> DictConfig:
        """
        Merge a given configuration dictionary `cfg` with the configuration dictionary
        obtained from restoring a MegatronGPTSFTModel or MegatronT5SFTModel at the specified `path`.

        Args:
            path (str): The path to the SFT model checkpoint to be restored.
            cfg (DictConfig): The configuration dictionary to merge.

        Returns:
            DictConfig: The merged configuration dictionary.

        Examples:
            >>> path = "/path/to/model/checkpoint"
            >>> cfg = DictConfig({"model": {"key": "value"}, "trainer": {"precision": 16}})
            >>> merged_cfg = merge_cfg_with(path, cfg)

        Notes:
            - The function resolves variables within the `cfg` dictionary using `OmegaConf.resolve`.
            - Keys in `cfg.model` will override the corresponding keys in the output dictionary.
            - If "train_ds" exists in `cfg.model.data`, it updates `micro_batch_size` and `global_batch_size`.
            - If `cfg.trainer` contains a "precision" key, it updates `output.precision`.

        """

        base_cfg = cls.restore_from(path, return_config=True)

        OmegaConf.resolve(cfg)
        with open_dict(base_cfg):
            for key, val in cfg.model.items():
                base_cfg[key] = val
            if "train_ds" in cfg.model.data:
                base_cfg.micro_batch_size = cfg.model.data.train_ds.micro_batch_size
                base_cfg.global_batch_size = cfg.model.data.train_ds.global_batch_size
            if cfg.get("trainer", None) and cfg.trainer.get("precision"):
                base_cfg.precision = cfg.trainer.precision

        return base_cfg

    @classmethod
    def merge_inference_cfg(cls, path: str, cfg: DictConfig) -> DictConfig:
        """
        Generate a configuration dictionary by a given configuration dictionary `cfg` with
        the configuration dictionary obtained from restoring a MegatronGPTSFTModel or MegatronT5SFTModel
        at the specified `path` and modify `cfg` for inference

        Args:
            path (str): The path to the SFT model checkpoint to be restored.
            cfg (DictConfig): The configuration dictionary to modify for inference.

        Returns:
            DictConfig: The configuration dictionary for inference.

        Examples:
            >>> path = "/path/to/model/checkpoint"
            >>> cfg = DictConfig({"model": {"key": "value"}, "trainer": {"precision": 16}})
            >>> merged_cfg = merge_inference_cfg(path, cfg)

        Notes:
            - "precision" and "test_ds" from `cfg` will override the corresponding keys in the output dictionary
            - "activations_checkpoint" will be ovrrided to None in the output dictionary
            - "use_flash_attention" will be True if in one of the configuration dictionarys is True
            - "seq_len_interpolation_factor" will be overrided from `cfg` if it's not None from checkpoint
        """

        peft_cfg = cls.restore_from(path, return_config=True)
        if hasattr(peft_cfg, 'peft') and peft_cfg.peft.peft_scheme not in [None, 'none']:
            # before PEFT migrates to distributed ckpt, eval must use same TP/PP as training
            for p in ['tensor_model_parallel_size', 'pipeline_model_parallel_size']:
                assert peft_cfg.get(p) == cfg.model.get(
                    p
                ), f"PEFT evaluation {p} ({cfg.model.get(p)}) must equal training {p} ({peft_cfg.get(p)})"

        with open_dict(peft_cfg):
            # update the model config of the trained model with params we want to set at inference time.
            for key, val in cfg.model.items():
                if key != 'data':
                    peft_cfg[key] = val
            if cfg.get("trainer", None) and cfg.trainer.get("precision"):
                peft_cfg.precision = cfg.trainer.precision
            peft_cfg.data.test_ds = cfg.model.data.test_ds

        with open_dict(cfg):
            cfg.inference.add_BOS = peft_cfg.data.test_ds.add_bos
            cfg.inference.tokens_to_generate = peft_cfg.data.test_ds.get("tokens_to_generate", 1)

        if cfg.model.get('megatron_amp_O2', None) is not None:
            peft_cfg.megatron_amp_O2 = cfg.model.megatron_amp_O2
        return peft_cfg

    def freeze(self, training: bool = False) -> None:
        """Freeze all params

        Finetuning, e.g. with PEFT, involves training steps with
        frozen modules. Even if the params are not being updated, the
        modules may require other training mode behaviors like
        updating FP8 scaling factors. See
        https://pytorch.org/docs/stable/notes/autograd.html#locally-disabling-gradient-computation.

        Args:
            training (bool): Whether to set training mode or
                evaluation mode.

        """

        for param in self.parameters():
            param.requires_grad = False
        self.train(mode=training)<|MERGE_RESOLUTION|>--- conflicted
+++ resolved
@@ -29,15 +29,14 @@
     HAVE_MEGATRON_CORE = False
 
 
-<<<<<<< HEAD
+
 from nemo.collections.nlp.modules.common.megatron.adapters.parallel_adapters import (
     MLPHeadAdapterConfig,
     PromptEncoderAdapterConfig,
 )
-=======
-from nemo.collections.nlp.modules.common.megatron.adapters.parallel_adapters import PromptEncoderAdapterConfig
+
 from nemo.collections.nlp.parts.nlp_overrides import NLPSaveRestoreConnector
->>>>>>> bf53aaa9
+
 from nemo.collections.nlp.parts.peft_config import (
     PEFT_CONFIG_MAP,
     CanonicalAdaptersPEFTConfig,
