--- conflicted
+++ resolved
@@ -284,13 +284,8 @@
         fps (int): frames per second.
     """
 
-<<<<<<< HEAD
-    def __init__(self, fps: int = None):
-        self._params = {}
-=======
     def __init__(self, fps: Optional[int] = None):
         self._params: dict[str, Any] = {}
->>>>>>> 1fede572
         self._params['fps'] = fps
 
     @property
